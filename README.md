--- conflicted
+++ resolved
@@ -25,257 +25,6 @@
 
 Its main features are:
 
-<<<<<<< HEAD
- * Fully configurable keyboard navigation
- * Type to filter
-    - Tokenized: type any word in any order to filter
-    - Case insensitive (togglable)
-    - Support for fuzzy-, regex-, and glob matching
- * UTF-8 enabled
-    - UTF-8-aware string collating
-    - International keyboard support (`e -> è)
- * RTL language support
- * Cairo drawing and Pango font rendering
- * Built-in modes:
-    - Window switcher mode
-        - EWMH compatible WM
-    - Application launcher
-    - Desktop file application launcher
-    - SSH launcher mode
-    - Combi mode, allowing several modes to be merged into one list
- * History-based ordering — last 25 choices are ordered on top based on use (optional)
- * Levenshtein distance ordering of matches (optional)
- * Drop-in dmenu replacement
-    - Many added improvements
- * Easily extensible using scripts
- * Theming
-
-**Rofi** has several built-in modes implementing common use cases and can be extended by scripts (either called from
-**Rofi** or calling **Rofi**).
-
-Below is a list of the different modes:
-
-## Window Switcher
-
-![Window List](https://davatorium.github.io/rofi/images/rofi/window-list.png)
-
-The window switcher shows the following informations in columns (can be customized):
-
-1. Desktop name
-2. Window class
-3. Window title
-
-Window mode features:
-
- * Closing applications with `Shift-Delete`
- * Custom command with `Shift-Return`
-
-
-## Application launcher
-
-![run mode](https://davatorium.github.io/rofi/images/rofi/run-dialog.png)
-
-The run mode allows users to quickly search for and launch a program.
-
-Run mode features:
-
- * `Shift-Return` to run the selected program in a terminal
- * Favorites list, with frequently used programs sorted on top
- * Custom entries, like aliases, added by executing a command
-
-
-## Desktop File Application launcher
-
-The desktop run mode allows users to quickly search and launch an application from the *freedesktop.org* Desktop
-Entries. These are used by most Desktop Environments to populate launchers and menus.
-Drun mode features:
-
- * Favorites list, with frequently used programs sorted on top
- * Auto starting terminal applications in a terminal
-
-## SSH launcher
-
-![SSH Launcher](https://davatorium.github.io/rofi/images/rofi/ssh-dialog.png)
-
-Quickly `ssh` into remote machines. Parses `~/.ssh/config` and `~/.ssh/known_hosts` to find hosts.
-
-## Script mode
-
-Loads external scripts to add modes to **Rofi**, for example a file-browser.
-
-```
-rofi  -show fb -modi fb:../Examples/rofi-file-browser.sh
-```
-
-## COMBI mode
-
-Combine multiple modes in one view. This is especially useful when merging the window and run mode into one view.
-Allowing to quickly switch to an application, either by switching to it when it is already running or starting it.
-
-Example to combine Desktop run and the window switcher:
-
-```
-rofi -combi-modi window,drun -show combi -modi combi
-```
-
-## dmenu replacement
-
-![DMENU replacement (running teiler)](https://davatorium.github.io/rofi/images/rofi/dmenu-replacement.png)
-
-Drop in dmenu replacement. (Screenshot shows rofi used by
-[teiler](https://github.com/carnager/teiler) ).
-
-**Rofi** features several improvements over dmenu to improve usability. There is the option to add
-an extra message bar (`-mesg`), pre-entering of text (`-filter`), or selecting entries based on a
-pattern (`-select`). Also highlighting (`-u` and `-a`) options and modi to force user to select one
-provided option (`-only-match`). In addition to this, rofi's dmenu mode can select multiple lines and
-write them to stdout.
-
-# Usage
-
-If used with `-show [mode]`, rofi will immediately open in the specified [mode].
-
-If used with `-dmenu`, rofi will use data from STDIN to let the user select an option.
-
-For example, to show a run dialog:
-
-  `rofi -show run`
-
-To show a ssh dialog:
-
-  `rofi -show ssh`
-
-## dmenu
-
-If rofi is passed the `-dmenu` option, or run as `dmenu` (ie, /usr/bin/dmenu is symlinked to /usr/bin/rofi),
-it will use the data passed from STDIN.
-
-```
-~/scripts/my_script.sh | rofi -dmenu
-echo -e "Option #1\nOption #2\nOption #3" | rofi -dmenu
-```
-
-In both cases, rofi will output the user's selection to STDOUT.
-
-## Switching Between Modi
-
-Type `Shift-/Left/Right` to switch between active modi.
-
-
-## Key bindings
-
-| Key                                  | Action                                                             |
-|:-------------------------------------|:-------------------------------------------------------------------|
-|`Ctrl-v, Insert`                      | Paste from clipboard |
-|`Ctrl-Shift-v, Shift-Insert`          | Paste primary selection |
-|`Ctrl-w`                              | Clear the line |
-|`Ctrl-u`                              | Delete till the start of line |
-|`Ctrl-a`                              | Move to beginning of line |
-|`Ctrl-e`                              | Move to end of line |
-|`Ctrl-f, Right`                       | Move forward one character |
-|`Alt-f, Ctrl-Right`                   | Move forward one word |
-|`Ctrl-b, Left`                        | Move back one character |
-|`Alt-b, Ctrl-Left`                    | Move back one word |
-|`Ctrl-d, Delete`                      | Delete character |
-|`Ctrl-Alt-d`                          | Delete word |
-|`Ctrl-h, Backspace, Shift-Backspace`  | Backspace (delete previous character) |
-|`Ctrl-Alt-h`                          | Delete previous word |
-|`Ctrl-j,Ctrl-m,Enter`                 | Accept entry |
-|`Ctrl-n,Down`                         | Select next entry |
-|`Ctrl-p,Up`                           | Select previous entry |
-|`Page Up`                             | Go to the previous page |
-|`Page Down`                           | Go to the next page |
-|`Ctrl-Page Up`                        | Go to the previous column |
-|`Ctrl-Page Down`                      | Go to the next column |
-|`Ctrl-Enter`                          | Use entered text as a command (in `ssh/run modi`) |
-|`Shift-Enter`                         | Launch the application in a terminal (in run mode) |
-|`Shift-Enter`                         | Return the selected entry and move to the next item while keeping Rofi open. (in dmenu) |
-|`Shift-Right`                         | Switch to the next modi. The list can be customized with the -modi option. |
-|`Shift-Left`                          | Switch to the previous modi. The list can be customized with the -modi option. |
-|`Ctrl-Tab`                            | Switch to the next modi. The list can be customized with the -modi option. |
-|`Ctrl-Shift-Tab`                      | Switch to the previous modi. The list can be customized with the -modi option. |
-|`Ctrl-space`                          | Set selected item as input text. |
-|`Shift-Del`                           | Delete entry from history. |
-|`grave`                               | Toggle case sensitivity. |
-|`Alt-grave`                           | Toggle levenshtein sort. |
-|`Alt-Shift-S`                         | Take a screenshot and store it in the Pictures directory. |
-
-For the full list of key bindings, see: `rofi -show keys` or `rofi -help`.
-
-# Wayland support
-
-To enable Wayland support, build the project with meson and make sure the wayland feature is enabled (it is by default).
-
-```
-meson build -Dwayland=enabled
-```
-
-The rest of the installation process is unchanged (see [Installation](#Installation)).
-
-**Rofi** can be invoked with the same CLI and configuration and can be forced to use X11 mode with the x11 flag:
-
-    rofi -x11 ...
-
-This port to layer shell is not yet in a stable state, so expect to encounter some rough edges. That said, the core of Rofi's functionalities is present.
-
-What is currently missing:
-
-  * [ ] Building with autotools, with or without Wayland support
-  * [ ] Window mode when running in Wayland mode. Though it can be emulated in dmenu mode on some compositors (ie: Sway IPC)
-  * [ ] `-normal-window` flag in Wayland mode
-  * [ ] Selecting which monitor to run rofi on in Wayland mode, only shows up on the currently focused monitor
-  * [ ] Advanced window location options such as x-offset and y-offset (probably not possible with layer shell)
-  * [ ] Some X11-specific options like `-dpi` or fake transparency
-  * [ ] Some refactoring to make the feature less intrusive
-  * [ ] Updated documentation
-
-If you find something does not work and is not listed here, please open a PR.
-
-I do not intend to make releases from this fork at the moment, but will simply try to keep it regularly in sync with the develop branch upstream.
-
-# Configuration
-
-There are currently three methods of setting configuration options:
-
- * Local configuration. Normally, depending on XDG, in `~/.config/rofi/config`. This uses the Xresources format.
- * Xresources: A method of storing key values in the Xserver. See
-   [here](https://en.wikipedia.org/wiki/X_resources) for more information.
- * Command line options: Arguments are passed to **Rofi**.
-
-A distribution can ship defaults in `/etc/rofi.conf`.
-
-The Xresources options and the command line options are aliased. To define option X set:
-
-    `rofi.X: value`
-
-In the Xresources file. To set/override this from command line pass the same key
-prefixed with '-':
-
-    `rofi -X value`
-
-To get a list of available options formatted as Xresources entries, run:
-
-    `rofi -dump-Xresources`
-
-or in a more readable format:
-
-    `rofi -help`
-
-The configuration system supports the following types:
-
- * String
- * Integer (signed and unsigned)
- * Char
- * Boolean
-
-The Boolean option has a non-default command line syntax, to enable option X you do:
-
-    `rofi -X`
-
-to disable it:
-
-    `rofi -no-X`
-=======
 *   Fully configurable keyboard navigation
 *   Type to filter
     *   Tokenized: type any word in any order to filter
@@ -316,13 +65,42 @@
 
 **Rofi** is known to work on Linux and BSD.
 
+# Wayland support
+
+To enable Wayland support, build the project with meson and make sure the wayland feature is enabled (it is by default).
+
+```
+meson build -Dwayland=enabled
+```
+
+The rest of the installation process is unchanged (see [Installation](#Installation)).
+
+**Rofi** can be invoked with the same CLI and configuration and can be forced to use X11 mode with the x11 flag:
+
+    rofi -x11 ...
+
+This port to layer shell is not yet in a stable state, so expect to encounter some rough edges. That said, the core of Rofi's functionalities is present.
+
+What is currently missing:
+
+  * [ ] Building with autotools, with or without Wayland support
+  * [ ] Window mode when running in Wayland mode. Though it can be emulated in dmenu mode on some compositors (ie: Sway IPC)
+  * [ ] `-normal-window` flag in Wayland mode
+  * [ ] Selecting which monitor to run rofi on in Wayland mode, only shows up on the currently focused monitor
+  * [ ] Advanced window location options such as x-offset and y-offset (probably not possible with layer shell)
+  * [ ] Some X11-specific options like `-dpi` or fake transparency
+  * [ ] Some refactoring to make the feature less intrusive
+  * [ ] Updated documentation
+
+If you find something does not work and is not listed here, please open a PR.
+
+I do not intend to make releases from this fork at the moment, but will simply try to keep it regularly in sync with the develop branch upstream.
 
 # Screenshots
 
 ![screenshot](https://raw.githubusercontent.com/davatorium/rofi/next/releasenotes/1.6.0/icons.png)
 ![screenshot2](https://raw.githubusercontent.com/davatorium/rofi/next/releasenotes/1.6.0/icons2.png)
 ![default](https://raw.githubusercontent.com/davatorium/rofi/next/releasenotes/1.4.0/rofi-no-fzf.png)
->>>>>>> 1a1dc728
 
 # Manpage
 
