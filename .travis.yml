
sudo: required
dist: trusty
language: c
env:
  global:
   # The next declaration is the encrypted COVERITY_SCAN_TOKEN, created
   #   via the "travis encrypt" command using the project repo's public key
   - secure: "Uodrn3x36plX2yk4+c7eimCuv7j6p6n1XCNbNEYxibRX77730eQMCVS0BvM40OgD7m5K9s2hIQaMV7EMj3qKuRmemULDVJVTgNd1fbx6t4BhYh+Hrf6FhsNcm9nFxvQQrdJAVSOwIAlrUilVFotDRt9qKqLwwZiBKIs5gBPcHQY="

addons:
    coverity_scan:
      project:
        name: "DaveDavenport/rofi"
        description: "Build submitted via Travis CI"
      notification_email: qball@gmpclient.org
      build_command_prepend: "autoreconf -i;./configure; make clean"
      build_command:   "make"
      branch_pattern: coverity_scan
    apt:
        packages:
            - autoconf
            - automake
            - make
            - xutils-dev
            - libpango1.0-dev
            - libcairo2-dev
            - libstartup-notification0-dev
            - libxcb-icccm4-dev
            - libxcb-util0-dev
            - libxcb-xinerama0-dev
            - libxcb-xkb-dev
            - libxcb1-dev
            - xvfb
            - discount
            - xdotool
            - fluxbox
            - gdb
            - lcov
            - doxygen
            - graphviz
            - texinfo
            - texi2html

compiler:
    - gcc

before_install:
    - sudo add-apt-repository -y 'deb http://archive.ubuntu.com/ubuntu trusty-backports main restricted universe multiverse'
    - sudo add-apt-repository -y 'deb http://debian.jpleau.ca/ jessie-backports main contrib non-free'
    - sudo apt-get update -qq
    - echo -n | openssl s_client -connect scan.coverity.com:443 | sed -ne '/-BEGIN CERTIFICATE-/,/-END CERTIFICATE-/p' | sudo tee -a /etc/ssl/certs/ca-


# TODO: We install xkbcommon here, until Travis use an up-to-date enough Ubuntu
# TODO: We install libxcb-ewmh-dev here, until it is whitelisted again in Travis
install:
    - sudo apt-get install -y --force-yes libxkbcommon-dev libxkbcommon-x11-dev libxcb-ewmh-dev flex/trusty-backports libfl-dev/trusty-backports
    - pip3 install meson
    - wget https://github.com/ninja-build/ninja/releases/download/v1.7.2/ninja-linux.zip
    - unzip ninja-linux.zip
    - export PATH=$(pwd):$PATH
    - git clone https://github.com/alobbs/doxy-coverage
    - git clone --recursive https://github.com/Airblader/xcb-util-xrm.git
    - cd xcb-util-xrm
    - ./autogen.sh --prefix=/usr
    - make
    - sudo make install
    - cd -
    - git clone https://github.com/libcheck/check/ -b 0.11.0
    - cd check
    - autoreconf -i
    - TEX="false" ./configure --prefix=/usr/
    - make
    - sudo make install
    - cd -

before_script:
    - meson build -Db_coverage=true

script:
<<<<<<< HEAD
    - ninja -C build
    - ninja -C build test
=======
    - make
    - make check
    - ./theme_parser_test
>>>>>>> f1261e18
    - ulimit -c unlimited
    - ninja -C build test-x
    - ninja -C build doc/html 2>&1 > doxygen.log
    - test $(grep -c warning doxygen.log) -eq 0
    - ./doxy-coverage/doxy-coverage.py build/doc/html/xml/

after_success:
      - bash <(curl -s https://codecov.io/bash)
<|MERGE_RESOLUTION|>--- conflicted
+++ resolved
@@ -79,14 +79,9 @@
     - meson build -Db_coverage=true
 
 script:
-<<<<<<< HEAD
     - ninja -C build
     - ninja -C build test
-=======
-    - make
-    - make check
     - ./theme_parser_test
->>>>>>> f1261e18
     - ulimit -c unlimited
     - ninja -C build test-x
     - ninja -C build doc/html 2>&1 > doxygen.log
