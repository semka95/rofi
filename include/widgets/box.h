--- conflicted
+++ resolved
@@ -28,11 +28,6 @@
 #ifndef ROFI_HBOX_H
 #define ROFI_HBOX_H
 
-<<<<<<< HEAD
-#include "rofi-types.h"
-#include "widget.h"
-=======
->>>>>>> c94c3cbf
 #include "rofi-types.h"
 #include "widget.h"
 
