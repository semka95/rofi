--- conflicted
+++ resolved
@@ -80,12 +80,8 @@
     /** Handle mouse motion, used for dragging */
     gboolean                    ( *motion_notify )( struct _widget *, gint x, gint y );
 
-<<<<<<< HEAD
     int               ( *get_desired_height )( struct _widget * );
     int               ( *get_desired_width )( struct _widget * );
-=======
-    int                         ( *get_desired_height )( struct _widget * );
->>>>>>> 4e6af2ea
 
     /** widget find_mouse_target callback */
     widget_find_mouse_target_cb find_mouse_target;
