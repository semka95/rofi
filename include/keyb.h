--- conflicted
+++ resolved
@@ -29,11 +29,7 @@
 #define ROFI_KEYB_H
 
 #include <glib.h>
-<<<<<<< HEAD
-#include "nkutils-bindings.h"
-=======
 #include <nkutils-bindings.h>
->>>>>>> c94c3cbf
 
 /**
  * @defgroup KEYB KeyboardBindings
