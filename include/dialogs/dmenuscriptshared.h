#ifndef ROFI_DIALOGS_DMENU_SCRIPT_SHARED_H
#define ROFI_DIALOGS_DMENU_SCRIPT_SHARED_H

<<<<<<< HEAD
typedef struct {
  /** Entry content. (visible part) */
  char *entry;
  /** Icon name to display. */
  char *icon_name;
  /** Async icon fetch handler. */
  uint32_t icon_fetch_uid;
  /** Hidden meta keywords. */
  char *meta;

  /** info */
  char *info;

=======
#include <glib.h>
#include <mode.h>
#include <stdint.h>

typedef struct {
  /** Entry content. (visible part) */
  char *entry;
  /** Icon name to display. */
  char *icon_name;
  /** Async icon fetch handler. */
  uint32_t icon_fetch_uid;
  /** Hidden meta keywords. */
  char *meta;

  /** info */
  char *info;

>>>>>>> c94c3cbf
  /** non-selectable */
  gboolean nonselectable;
} DmenuScriptEntry;
/**
 * @param sw Unused
 * @param entry The entry to update.
 * @param buffer The buffer to parse.
 * @param length The buffer length.
 *
 * Updates entry with the parsed values from buffer.
 */
void dmenuscript_parse_entry_extras(G_GNUC_UNUSED Mode *sw,
                                    DmenuScriptEntry *entry, char *buffer,
                                    size_t length);
#endif // ROFI_DIALOGS_DMENU_SCRIPT_SHARED_H<|MERGE_RESOLUTION|>--- conflicted
+++ resolved
@@ -1,21 +1,6 @@
 #ifndef ROFI_DIALOGS_DMENU_SCRIPT_SHARED_H
 #define ROFI_DIALOGS_DMENU_SCRIPT_SHARED_H
 
-<<<<<<< HEAD
-typedef struct {
-  /** Entry content. (visible part) */
-  char *entry;
-  /** Icon name to display. */
-  char *icon_name;
-  /** Async icon fetch handler. */
-  uint32_t icon_fetch_uid;
-  /** Hidden meta keywords. */
-  char *meta;
-
-  /** info */
-  char *info;
-
-=======
 #include <glib.h>
 #include <mode.h>
 #include <stdint.h>
@@ -33,7 +18,6 @@
   /** info */
   char *info;
 
->>>>>>> c94c3cbf
   /** non-selectable */
   gboolean nonselectable;
 } DmenuScriptEntry;
