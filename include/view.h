--- conflicted
+++ resolved
@@ -304,13 +304,10 @@
  * Takes a screenshot.
  */
 void rofi_capture_screenshot ( void );
-<<<<<<< HEAD
-=======
 /**
  * Set the window title.
  */
 void rofi_view_set_window_title ( const char * title  );
->>>>>>> e4e59b99
 
 /**
  * set ellipsize mode to start.
