--- conflicted
+++ resolved
@@ -27,420 +27,143 @@
 
 #include "config.h"
 #include <string.h>
-
 #include "rofi.h"
-
 #include "nkutils-bindings.h"
 #include "xrmoptions.h"
 
-typedef struct {
-  guint id;
-  guint scope;
-  char *name;
-  char *binding;
-  char *comment;
+typedef struct
+{
+    guint id;
+    guint scope;
+    char  *name;
+    char  *binding;
+    char  *comment;
 } ActionBindingEntry;
 
 /**
  * Data structure holding all the action keybinding.
  */
-ActionBindingEntry rofi_bindings[] = {
-    {.id = PASTE_PRIMARY,
-     .name = "kb-primary-paste",
-     .binding = "Control+V,Shift+Insert",
-     .comment = "Paste primary selection"},
-    {.id = PASTE_SECONDARY,
-     .name = "kb-secondary-paste",
-     .binding = "Control+v,Insert",
-     .comment = "Paste clipboard"},
-    {.id = CLEAR_LINE,
-     .name = "kb-clear-line",
-     .binding = "Control+w",
-     .comment = "Clear input line"},
-    {.id = MOVE_FRONT,
-     .name = "kb-move-front",
-     .binding = "Control+a",
-     .comment = "Beginning of line"},
-    {.id = MOVE_END,
-     .name = "kb-move-end",
-     .binding = "Control+e",
-     .comment = "End of line"},
-    {.id = MOVE_WORD_BACK,
-     .name = "kb-move-word-back",
-     .binding = "Alt+b,Control+Left",
-     .comment = "Move back one word"},
-    {.id = MOVE_WORD_FORWARD,
-     .name = "kb-move-word-forward",
-     .binding = "Alt+f,Control+Right",
-     .comment = "Move forward one word"},
-    {.id = MOVE_CHAR_BACK,
-     .name = "kb-move-char-back",
-     .binding = "Left,Control+b",
-     .comment = "Move back one char"},
-    {.id = MOVE_CHAR_FORWARD,
-     .name = "kb-move-char-forward",
-     .binding = "Right,Control+f",
-     .comment = "Move forward one char"},
-    {.id = REMOVE_WORD_BACK,
-     .name = "kb-remove-word-back",
-     .binding = "Control+Alt+h,Control+BackSpace",
-     .comment = "Delete previous word"},
-    {.id = REMOVE_WORD_FORWARD,
-     .name = "kb-remove-word-forward",
-     .binding = "Control+Alt+d",
-     .comment = "Delete next word"},
-    {.id = REMOVE_CHAR_FORWARD,
-     .name = "kb-remove-char-forward",
-     .binding = "Delete,Control+d",
-     .comment = "Delete next char"},
-    {.id = REMOVE_CHAR_BACK,
-     .name = "kb-remove-char-back",
-     .binding = "BackSpace,Shift+BackSpace,Control+h",
-     .comment = "Delete previous char"},
-    {.id = REMOVE_TO_EOL,
-     .name = "kb-remove-to-eol",
-     .binding = "Control+k",
-     .comment = "Delete till the end of line"},
-    {.id = REMOVE_TO_SOL,
-     .name = "kb-remove-to-sol",
-     .binding = "Control+u",
-     .comment = "Delete till the start of line"},
-    {.id = ACCEPT_ENTRY,
-     .name = "kb-accept-entry",
-     .binding = "Control+j,Control+m,Return,KP_Enter",
-     .comment = "Accept entry"},
-    {.id = ACCEPT_CUSTOM,
-     .name = "kb-accept-custom",
-     .binding = "Control+Return",
-     .comment = "Use entered text as command (in ssh/run modi)"},
-    {.id = ACCEPT_CUSTOM_ALT,
-     .name = "kb-accept-custom-alt",
-     .binding = "Control+Shift+Return",
-     .comment = "Use entered text as command (in ssh/run modi)"},
-    {.id = ACCEPT_ALT,
-     .name = "kb-accept-alt",
-     .binding = "Shift+Return",
-     .comment = "Use alternate accept command."},
-    {.id = DELETE_ENTRY,
-     .name = "kb-delete-entry",
-     .binding = "Shift+Delete",
-     .comment = "Delete entry from history"},
-    {.id = MODE_NEXT,
-     .name = "kb-mode-next",
-     .binding = "Shift+Right,Control+Tab",
-     .comment = "Switch to the next mode."},
-    {.id = MODE_PREVIOUS,
-     .name = "kb-mode-previous",
-     .binding = "Shift+Left,Control+ISO_Left_Tab",
-     .comment = "Switch to the previous mode."},
-    {.id = MODE_COMPLETE,
-     .name = "kb-mode-complete",
-     .binding = "Control+l",
-     .comment = "Start completion for mode."},
-    {.id = ROW_LEFT,
-     .name = "kb-row-left",
-     .binding = "Control+Page_Up",
-     .comment = "Go to the previous column"},
-    {.id = ROW_RIGHT,
-     .name = "kb-row-right",
-     .binding = "Control+Page_Down",
-     .comment = "Go to the next column"},
-    {.id = ROW_UP,
-     .name = "kb-row-up",
-     .binding = "Up,Control+p,ISO_Left_Tab",
-     .comment = "Select previous entry"},
-    {.id = ROW_DOWN,
-     .name = "kb-row-down",
-     .binding = "Down,Control+n",
-     .comment = "Select next entry"},
-    {.id = ROW_TAB,
-     .name = "kb-row-tab",
-     .binding = "Tab",
-     .comment =
-         "Go to next row, if one left, accept it, if no left next mode."},
-    {.id = PAGE_PREV,
-     .name = "kb-page-prev",
-     .binding = "Page_Up",
-     .comment = "Go to the previous page"},
-    {.id = PAGE_NEXT,
-     .name = "kb-page-next",
-     .binding = "Page_Down",
-     .comment = "Go to the next page"},
-    {.id = ROW_FIRST,
-     .name = "kb-row-first",
-     .binding = "Home,KP_Home",
-     .comment = "Go to the first entry"},
-    {.id = ROW_LAST,
-     .name = "kb-row-last",
-     .binding = "End,KP_End",
-     .comment = "Go to the last entry"},
-    {.id = ROW_SELECT,
-     .name = "kb-row-select",
-     .binding = "Control+space",
-     .comment = "Set selected item as input text"},
-    {.id = SCREENSHOT,
-     .name = "kb-screenshot",
-     .binding = "Alt+S",
-     .comment = "Take a screenshot of the rofi window"},
-    {.id = CHANGE_ELLIPSIZE,
-     .name = "kb-ellipsize",
-     .binding = "Alt+period",
-     .comment = "Toggle between ellipsize modes for displayed data"},
-    {.id = TOGGLE_CASE_SENSITIVITY,
-     .name = "kb-toggle-case-sensitivity",
-     .binding = "grave,dead_grave",
-     .comment = "Toggle case sensitivity"},
-    {.id = TOGGLE_SORT,
-     .name = "kb-toggle-sort",
-     .binding = "Alt+grave",
-     .comment = "Toggle sort"},
-    {.id = CANCEL,
-     .name = "kb-cancel",
-     .binding = "Escape,Control+g,Control+bracketleft",
-     .comment = "Quit rofi"},
-    {.id = CUSTOM_1,
-     .name = "kb-custom-1",
-     .binding = "Alt+1",
-     .comment = "Custom keybinding 1"},
-    {.id = CUSTOM_2,
-     .name = "kb-custom-2",
-     .binding = "Alt+2",
-     .comment = "Custom keybinding 2"},
-    {.id = CUSTOM_3,
-     .name = "kb-custom-3",
-     .binding = "Alt+3",
-     .comment = "Custom keybinding 3"},
-    {.id = CUSTOM_4,
-     .name = "kb-custom-4",
-     .binding = "Alt+4",
-     .comment = "Custom keybinding 4"},
-    {.id = CUSTOM_5,
-     .name = "kb-custom-5",
-     .binding = "Alt+5",
-     .comment = "Custom Keybinding 5"},
-    {.id = CUSTOM_6,
-     .name = "kb-custom-6",
-     .binding = "Alt+6",
-     .comment = "Custom keybinding 6"},
-    {.id = CUSTOM_7,
-     .name = "kb-custom-7",
-     .binding = "Alt+7",
-     .comment = "Custom Keybinding 7"},
-    {.id = CUSTOM_8,
-     .name = "kb-custom-8",
-     .binding = "Alt+8",
-     .comment = "Custom keybinding 8"},
-    {.id = CUSTOM_9,
-     .name = "kb-custom-9",
-     .binding = "Alt+9",
-     .comment = "Custom keybinding 9"},
-    {.id = CUSTOM_10,
-     .name = "kb-custom-10",
-     .binding = "Alt+0",
-     .comment = "Custom keybinding 10"},
-    {.id = CUSTOM_11,
-     .name = "kb-custom-11",
-     .binding = "Alt+exclam",
-     .comment = "Custom keybinding 11"},
-    {.id = CUSTOM_12,
-     .name = "kb-custom-12",
-     .binding = "Alt+at",
-     .comment = "Custom keybinding 12"},
-    {.id = CUSTOM_13,
-     .name = "kb-custom-13",
-     .binding = "Alt+numbersign",
-     .comment = "Custom keybinding 13"},
-    {.id = CUSTOM_14,
-     .name = "kb-custom-14",
-     .binding = "Alt+dollar",
-     .comment = "Custom keybinding 14"},
-    {.id = CUSTOM_15,
-     .name = "kb-custom-15",
-     .binding = "Alt+percent",
-     .comment = "Custom keybinding 15"},
-    {.id = CUSTOM_16,
-     .name = "kb-custom-16",
-     .binding = "Alt+dead_circumflex",
-     .comment = "Custom keybinding 16"},
-    {.id = CUSTOM_17,
-     .name = "kb-custom-17",
-     .binding = "Alt+ampersand",
-     .comment = "Custom keybinding 17"},
-    {.id = CUSTOM_18,
-     .name = "kb-custom-18",
-     .binding = "Alt+asterisk",
-     .comment = "Custom keybinding 18"},
-    {.id = CUSTOM_19,
-     .name = "kb-custom-19",
-     .binding = "Alt+parenleft",
-     .comment = "Custom Keybinding 19"},
-    {.id = SELECT_ELEMENT_1,
-     .name = "kb-select-1",
-     .binding = "Super+1",
-     .comment = "Select row 1"},
-    {.id = SELECT_ELEMENT_2,
-     .name = "kb-select-2",
-     .binding = "Super+2",
-     .comment = "Select row 2"},
-    {.id = SELECT_ELEMENT_3,
-     .name = "kb-select-3",
-     .binding = "Super+3",
-     .comment = "Select row 3"},
-    {.id = SELECT_ELEMENT_4,
-     .name = "kb-select-4",
-     .binding = "Super+4",
-     .comment = "Select row 4"},
-    {.id = SELECT_ELEMENT_5,
-     .name = "kb-select-5",
-     .binding = "Super+5",
-     .comment = "Select row 5"},
-    {.id = SELECT_ELEMENT_6,
-     .name = "kb-select-6",
-     .binding = "Super+6",
-     .comment = "Select row 6"},
-    {.id = SELECT_ELEMENT_7,
-     .name = "kb-select-7",
-     .binding = "Super+7",
-     .comment = "Select row 7"},
-    {.id = SELECT_ELEMENT_8,
-     .name = "kb-select-8",
-     .binding = "Super+8",
-     .comment = "Select row 8"},
-    {.id = SELECT_ELEMENT_9,
-     .name = "kb-select-9",
-     .binding = "Super+9",
-     .comment = "Select row 9"},
-    {.id = SELECT_ELEMENT_10,
-     .name = "kb-select-10",
-     .binding = "Super+0",
-     .comment = "Select row 10"},
+ActionBindingEntry rofi_bindings[] =
+{
+    { .id = PASTE_PRIMARY,           .name  = "kb-primary-paste",           .binding = "Control+V,Shift+Insert",               .comment = "Paste primary selection"                                               },
+    { .id = PASTE_SECONDARY,         .name  = "kb-secondary-paste",         .binding = "Control+v,Insert",                     .comment = "Paste clipboard"                                                       },
+    { .id = CLEAR_LINE,              .name  = "kb-clear-line",              .binding = "Control+w",                            .comment = "Clear input line"                                                      },
+    { .id = MOVE_FRONT,              .name  = "kb-move-front",              .binding = "Control+a",                            .comment = "Beginning of line"                                                     },
+    { .id = MOVE_END,                .name  = "kb-move-end",                .binding = "Control+e",                            .comment = "End of line"                                                           },
+    { .id = MOVE_WORD_BACK,          .name  = "kb-move-word-back",          .binding = "Alt+b,Control+Left",                   .comment = "Move back one word"                                                    },
+    { .id = MOVE_WORD_FORWARD,       .name  = "kb-move-word-forward",       .binding = "Alt+f,Control+Right",                  .comment = "Move forward one word"                                                 },
+    { .id = MOVE_CHAR_BACK,          .name  = "kb-move-char-back",          .binding = "Left,Control+b",                       .comment = "Move back one char"                                                    },
+    { .id = MOVE_CHAR_FORWARD,       .name  = "kb-move-char-forward",       .binding = "Right,Control+f",                      .comment = "Move forward one char"                                                 },
+    { .id = REMOVE_WORD_BACK,        .name  = "kb-remove-word-back",        .binding = "Control+Alt+h,Control+BackSpace",      .comment = "Delete previous word"                                                  },
+    { .id = REMOVE_WORD_FORWARD,     .name  = "kb-remove-word-forward",     .binding = "Control+Alt+d",                        .comment = "Delete next word"                                                      },
+    { .id = REMOVE_CHAR_FORWARD,     .name  = "kb-remove-char-forward",     .binding = "Delete,Control+d",                     .comment = "Delete next char"                                                      },
+    { .id = REMOVE_CHAR_BACK,        .name  = "kb-remove-char-back",        .binding = "BackSpace,Shift+BackSpace,Control+h",  .comment = "Delete previous char"                                                  },
+    { .id = REMOVE_TO_EOL,           .name  = "kb-remove-to-eol",           .binding = "Control+k",                            .comment = "Delete till the end of line"                                           },
+    { .id = REMOVE_TO_SOL,           .name  = "kb-remove-to-sol",           .binding = "Control+u",                            .comment = "Delete till the start of line"                                         },
+    { .id = ACCEPT_ENTRY,            .name  = "kb-accept-entry",            .binding = "Control+j,Control+m,Return,KP_Enter",  .comment = "Accept entry"                                                          },
+    { .id = ACCEPT_CUSTOM,           .name  = "kb-accept-custom",           .binding = "Control+Return",                       .comment = "Use entered text as command (in ssh/run modi)"                         },
+    { .id = ACCEPT_CUSTOM_ALT,       .name  = "kb-accept-custom-alt",       .binding = "Control+Shift+Return",                       .comment = "Use entered text as command (in ssh/run modi)"                         },
+    { .id = ACCEPT_ALT,              .name  = "kb-accept-alt",              .binding = "Shift+Return",                         .comment = "Use alternate accept command."                                         },
+    { .id = DELETE_ENTRY,            .name  = "kb-delete-entry",            .binding = "Shift+Delete",                         .comment = "Delete entry from history"                                             },
+    { .id = MODE_NEXT,               .name  = "kb-mode-next",               .binding = "Shift+Right,Control+Tab",              .comment = "Switch to the next mode."                                              },
+    { .id = MODE_PREVIOUS,           .name  = "kb-mode-previous",           .binding = "Shift+Left,Control+ISO_Left_Tab",      .comment = "Switch to the previous mode."                                          },
+    { .id = MODE_COMPLETE,           .name  = "kb-mode-complete",           .binding = "Control+l",                            .comment = "Start completion for mode."                                          },
+    { .id = ROW_LEFT,                .name  = "kb-row-left",                .binding = "Control+Page_Up",                      .comment = "Go to the previous column"                                             },
+    { .id = ROW_RIGHT,               .name  = "kb-row-right",               .binding = "Control+Page_Down",                    .comment = "Go to the next column"                                                 },
+    { .id = ROW_UP,                  .name  = "kb-row-up",                  .binding = "Up,Control+p,ISO_Left_Tab",            .comment = "Select previous entry"                                                 },
+    { .id = ROW_DOWN,                .name  = "kb-row-down",                .binding = "Down,Control+n",                       .comment = "Select next entry"                                                     },
+    { .id = ROW_TAB,                 .name  = "kb-row-tab",                 .binding = "Tab",                                  .comment = "Go to next row, if one left, accept it, if no left next mode."         },
+    { .id = PAGE_PREV,               .name  = "kb-page-prev",               .binding = "Page_Up",                              .comment = "Go to the previous page"                                               },
+    { .id = PAGE_NEXT,               .name  = "kb-page-next",               .binding = "Page_Down",                            .comment = "Go to the next page"                                                   },
+    { .id = ROW_FIRST,               .name  = "kb-row-first",               .binding = "Home,KP_Home",                         .comment = "Go to the first entry"                                                 },
+    { .id = ROW_LAST,                .name  = "kb-row-last",                .binding = "End,KP_End",                           .comment = "Go to the last entry"                                                  },
+    { .id = ROW_SELECT,              .name  = "kb-row-select",              .binding = "Control+space",                        .comment = "Set selected item as input text"                                       },
+    { .id = SCREENSHOT,              .name  = "kb-screenshot",              .binding = "Alt+S",                                .comment = "Take a screenshot of the rofi window"                                  },
+    { .id = CHANGE_ELLIPSIZE,        .name  = "kb-ellipsize",               .binding = "Alt+period",                           .comment = "Toggle between ellipsize modes for displayed data"                     },
+    { .id = TOGGLE_CASE_SENSITIVITY, .name  = "kb-toggle-case-sensitivity", .binding = "grave,dead_grave",                     .comment = "Toggle case sensitivity"                                               },
+    { .id = TOGGLE_SORT,             .name  = "kb-toggle-sort",             .binding = "Alt+grave",                            .comment = "Toggle sort"                                                           },
+    { .id = CANCEL,                  .name  = "kb-cancel",                  .binding = "Escape,Control+g,Control+bracketleft", .comment = "Quit rofi"                                                             },
+    { .id = CUSTOM_1,                .name  = "kb-custom-1",                .binding = "Alt+1",                                .comment = "Custom keybinding 1"                                                   },
+    { .id = CUSTOM_2,                .name  = "kb-custom-2",                .binding = "Alt+2",                                .comment = "Custom keybinding 2"                                                   },
+    { .id = CUSTOM_3,                .name  = "kb-custom-3",                .binding = "Alt+3",                                .comment = "Custom keybinding 3"                                                   },
+    { .id = CUSTOM_4,                .name  = "kb-custom-4",                .binding = "Alt+4",                                .comment = "Custom keybinding 4"                                                   },
+    { .id = CUSTOM_5,                .name  = "kb-custom-5",                .binding = "Alt+5",                                .comment = "Custom Keybinding 5"                                                   },
+    { .id = CUSTOM_6,                .name  = "kb-custom-6",                .binding = "Alt+6",                                .comment = "Custom keybinding 6"                                                   },
+    { .id = CUSTOM_7,                .name  = "kb-custom-7",                .binding = "Alt+7",                                .comment = "Custom Keybinding 7"                                                   },
+    { .id = CUSTOM_8,                .name  = "kb-custom-8",                .binding = "Alt+8",                                .comment = "Custom keybinding 8"                                                   },
+    { .id = CUSTOM_9,                .name  = "kb-custom-9",                .binding = "Alt+9",                                .comment = "Custom keybinding 9"                                                   },
+    { .id = CUSTOM_10,               .name  = "kb-custom-10",               .binding = "Alt+0",                                .comment = "Custom keybinding 10"                                                  },
+    { .id = CUSTOM_11,               .name  = "kb-custom-11",               .binding = "Alt+exclam",                           .comment = "Custom keybinding 11"                                                  },
+    { .id = CUSTOM_12,               .name  = "kb-custom-12",               .binding = "Alt+at",                               .comment = "Custom keybinding 12"                                                  },
+    { .id = CUSTOM_13,               .name  = "kb-custom-13",               .binding = "Alt+numbersign",                       .comment = "Custom keybinding 13"                                                  },
+    { .id = CUSTOM_14,               .name  = "kb-custom-14",               .binding = "Alt+dollar",                           .comment = "Custom keybinding 14"                                                  },
+    { .id = CUSTOM_15,               .name  = "kb-custom-15",               .binding = "Alt+percent",                          .comment = "Custom keybinding 15"                                                  },
+    { .id = CUSTOM_16,               .name  = "kb-custom-16",               .binding = "Alt+dead_circumflex",                  .comment = "Custom keybinding 16"                                                  },
+    { .id = CUSTOM_17,               .name  = "kb-custom-17",               .binding = "Alt+ampersand",                        .comment = "Custom keybinding 17"                                                  },
+    { .id = CUSTOM_18,               .name  = "kb-custom-18",               .binding = "Alt+asterisk",                         .comment = "Custom keybinding 18"                                                  },
+    { .id = CUSTOM_19,               .name  = "kb-custom-19",               .binding = "Alt+parenleft",                        .comment = "Custom Keybinding 19"                                                  },
+    { .id = SELECT_ELEMENT_1,        .name  = "kb-select-1",                .binding = "Super+1",                              .comment = "Select row 1"                                                          },
+    { .id = SELECT_ELEMENT_2,        .name  = "kb-select-2",                .binding = "Super+2",                              .comment = "Select row 2"                                                          },
+    { .id = SELECT_ELEMENT_3,        .name  = "kb-select-3",                .binding = "Super+3",                              .comment = "Select row 3"                                                          },
+    { .id = SELECT_ELEMENT_4,        .name  = "kb-select-4",                .binding = "Super+4",                              .comment = "Select row 4"                                                          },
+    { .id = SELECT_ELEMENT_5,        .name  = "kb-select-5",                .binding = "Super+5",                              .comment = "Select row 5"                                                          },
+    { .id = SELECT_ELEMENT_6,        .name  = "kb-select-6",                .binding = "Super+6",                              .comment = "Select row 6"                                                          },
+    { .id = SELECT_ELEMENT_7,        .name  = "kb-select-7",                .binding = "Super+7",                              .comment = "Select row 7"                                                          },
+    { .id = SELECT_ELEMENT_8,        .name  = "kb-select-8",                .binding = "Super+8",                              .comment = "Select row 8"                                                          },
+    { .id = SELECT_ELEMENT_9,        .name  = "kb-select-9",                .binding = "Super+9",                              .comment = "Select row 9"                                                          },
+    { .id = SELECT_ELEMENT_10,       .name  = "kb-select-10",               .binding = "Super+0",                              .comment = "Select row 10"                                                         },
 
     /* Mouse-aware bindings */
 
-    {.id = SCROLL_LEFT,
-     .scope = SCOPE_MOUSE_LISTVIEW,
-     .name = "ml-row-left",
-     .binding = "ScrollLeft",
-     .comment = "Go to the previous column"},
-    {.id = SCROLL_RIGHT,
-     .scope = SCOPE_MOUSE_LISTVIEW,
-     .name = "ml-row-right",
-     .binding = "ScrollRight",
-     .comment = "Go to the next column"},
-    {.id = SCROLL_UP,
-     .scope = SCOPE_MOUSE_LISTVIEW,
-     .name = "ml-row-up",
-     .binding = "ScrollUp",
-     .comment = "Select previous entry"},
-    {.id = SCROLL_DOWN,
-     .scope = SCOPE_MOUSE_LISTVIEW,
-     .name = "ml-row-down",
-     .binding = "ScrollDown",
-     .comment = "Select next entry"},
-
-    {.id = SELECT_HOVERED_ENTRY,
-     .scope = SCOPE_MOUSE_LISTVIEW_ELEMENT,
-     .name = "me-select-entry",
-     .binding = "MousePrimary",
-     .comment = "Select hovered row"},
-    {.id = ACCEPT_HOVERED_ENTRY,
-     .scope = SCOPE_MOUSE_LISTVIEW_ELEMENT,
-     .name = "me-accept-entry",
-     .binding = "MouseDPrimary",
-     .comment = "Accept hovered row"},
-    {.id = ACCEPT_HOVERED_CUSTOM,
-     .scope = SCOPE_MOUSE_LISTVIEW_ELEMENT,
-     .name = "me-accept-custom",
-     .binding = "Control+MouseDPrimary",
-     .comment = "Accept hovered row with custom action"},
+    { .id = SCROLL_LEFT,             .scope = SCOPE_MOUSE_LISTVIEW,         .name    = "ml-row-left",                          .binding = "ScrollLeft", .comment = "Go to the previous column"                    },
+    { .id = SCROLL_RIGHT,            .scope = SCOPE_MOUSE_LISTVIEW,         .name    = "ml-row-right",                         .binding = "ScrollRight", .comment = "Go to the next column"                       },
+    { .id = SCROLL_UP,               .scope = SCOPE_MOUSE_LISTVIEW,         .name    = "ml-row-up",                            .binding = "ScrollUp", .comment = "Select previous entry"                          },
+    { .id = SCROLL_DOWN,             .scope = SCOPE_MOUSE_LISTVIEW,         .name    = "ml-row-down",                          .binding = "ScrollDown", .comment = "Select next entry"                            },
+
+    { .id = SELECT_HOVERED_ENTRY,    .scope = SCOPE_MOUSE_LISTVIEW_ELEMENT, .name    = "me-select-entry",                      .binding = "MousePrimary", .comment = "Select hovered row"                         },
+    { .id = ACCEPT_HOVERED_ENTRY,    .scope = SCOPE_MOUSE_LISTVIEW_ELEMENT, .name    = "me-accept-entry",                      .binding = "MouseDPrimary", .comment = "Accept hovered row"                        },
+    { .id = ACCEPT_HOVERED_CUSTOM,   .scope = SCOPE_MOUSE_LISTVIEW_ELEMENT, .name    = "me-accept-custom",                     .binding = "Control+MouseDPrimary", .comment = "Accept hovered row with custom action"},
 };
 
 /** Default binding of mouse button to action. */
 static const gchar *mouse_default_bindings[] = {
-    [MOUSE_CLICK_DOWN] = "MousePrimary",
-    [MOUSE_CLICK_UP] = "!MousePrimary",
+    [MOUSE_CLICK_DOWN]  = "MousePrimary",
+    [MOUSE_CLICK_UP]    = "!MousePrimary",
     [MOUSE_DCLICK_DOWN] = "MouseDPrimary",
-    [MOUSE_DCLICK_UP] = "!MouseDPrimary",
+    [MOUSE_DCLICK_UP]   = "!MouseDPrimary",
 };
 
-void setup_abe(void) {
-  for (gsize i = 0; i < G_N_ELEMENTS(rofi_bindings); ++i) {
+void setup_abe ( void )
+{
+    for ( gsize i = 0; i < G_N_ELEMENTS ( rofi_bindings ); ++i ) {
+        ActionBindingEntry *b = &rofi_bindings[i];
+        b->binding = g_strdup ( b->binding );
+        config_parser_add_option ( xrm_String, b->name, (void * *) &( b->binding ), b->comment );
+    }
+}
+
+static gboolean binding_check_action ( guint64 scope, G_GNUC_UNUSED gpointer target, gpointer user_data )
+{
+    return rofi_view_check_action ( rofi_view_get_active (), scope, GPOINTER_TO_UINT ( user_data ) ) ? NK_BINDINGS_BINDING_TRIGGERED : NK_BINDINGS_BINDING_NOT_TRIGGERED;
+}
+
+static void binding_trigger_action ( guint64 scope, G_GNUC_UNUSED gpointer target, gpointer user_data )
+{
+    rofi_view_trigger_action ( rofi_view_get_active (), scope, GPOINTER_TO_UINT ( user_data ) );
+}
+
+guint key_binding_get_action_from_name ( const char *name )
+{
+  for ( gsize i = 0; i < G_N_ELEMENTS ( rofi_bindings ); ++i ) {
     ActionBindingEntry *b = &rofi_bindings[i];
-    b->binding = g_strdup(b->binding);
-    config_parser_add_option(xrm_String, b->name, (void **)&(b->binding),
-                             b->comment);
-  }
-}
-
-<<<<<<< HEAD
-static gboolean binding_trigger_action(guint64 scope,
-                                       G_GNUC_UNUSED gpointer target,
-                                       gpointer user_data) {
-  return rofi_view_trigger_action(rofi_view_get_active(), scope,
-                                  GPOINTER_TO_UINT(user_data));
-=======
-static gboolean binding_check_action ( guint64 scope, G_GNUC_UNUSED gpointer target, gpointer user_data )
-{
-    return rofi_view_check_action ( rofi_view_get_active (), scope, GPOINTER_TO_UINT ( user_data ) ) ? NK_BINDINGS_BINDING_TRIGGERED : NK_BINDINGS_BINDING_NOT_TRIGGERED;
-}
-
-static void binding_trigger_action ( guint64 scope, G_GNUC_UNUSED gpointer target, gpointer user_data )
-{
-    rofi_view_trigger_action ( rofi_view_get_active (), scope, GPOINTER_TO_UINT ( user_data ) );
->>>>>>> 328a2756
-}
-
-guint key_binding_get_action_from_name(const char *name) {
-  for (gsize i = 0; i < G_N_ELEMENTS(rofi_bindings); ++i) {
-    ActionBindingEntry *b = &rofi_bindings[i];
-    if (g_strcmp0(b->name, name) == 0) {
+    if ( g_strcmp0(b->name, name) == 0 ) {
       return b->id;
     }
   }
   return UINT32_MAX;
 }
 
-gboolean parse_keys_abe(NkBindings *bindings) {
-  GError *error = NULL;
-  GString *error_msg = g_string_new("");
-  for (gsize i = 0; i < G_N_ELEMENTS(rofi_bindings); ++i) {
-    ActionBindingEntry *b = &rofi_bindings[i];
-    char *keystr = g_strdup(b->binding);
-    char *sp = NULL;
-
-<<<<<<< HEAD
-    // Iter over bindings.
-    const char *const sep = ",";
-    for (char *entry = strtok_r(keystr, sep, &sp); entry != NULL;
-         entry = strtok_r(NULL, sep, &sp)) {
-      if (!nk_bindings_add_binding(bindings, b->scope, entry,
-                                   binding_trigger_action,
-                                   GUINT_TO_POINTER(b->id), NULL, &error)) {
-        char *str = g_markup_printf_escaped(
-            "Failed to set binding <i>%s</i> for: <i>%s (%s)</i>:\n\t<span "
-            "size=\"smaller\" style=\"italic\">%s</span>\n",
-            b->binding, b->comment, b->name, error->message);
-        g_string_append(error_msg, str);
-        g_free(str);
-        g_clear_error(&error);
-      }
-    }
-
-    g_free(keystr);
-  }
-  if (error_msg->len > 0) {
-    // rofi_view_error_dialog ( error_msg->str, TRUE );
-    rofi_add_error_message(error_msg);
-    //        g_string_free ( error_msg, TRUE );
-    return FALSE;
-  }
-
-  for (gsize i = SCOPE_MIN_FIXED; i <= SCOPE_MAX_FIXED; ++i) {
-    for (gsize j = 1; j < G_N_ELEMENTS(mouse_default_bindings); ++j) {
-      nk_bindings_add_binding(bindings, i, mouse_default_bindings[j],
-                              binding_trigger_action, GSIZE_TO_POINTER(j), NULL,
-                              NULL);
-=======
+
 gboolean parse_keys_abe ( NkBindings *bindings )
 {
     GError  *error     = NULL;
@@ -475,10 +198,8 @@
         for ( gsize j = 1; j < G_N_ELEMENTS ( mouse_default_bindings ); ++j ) {
             nk_bindings_add_binding ( bindings, i, mouse_default_bindings[j], binding_check_action, binding_trigger_action, GSIZE_TO_POINTER ( j ), NULL, NULL );
         }
->>>>>>> 328a2756
-    }
-  }
-
-  g_string_free(error_msg, TRUE);
-  return TRUE;
+    }
+
+    g_string_free ( error_msg, TRUE );
+    return TRUE;
 }