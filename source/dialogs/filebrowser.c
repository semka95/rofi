/**
 * rofi-file_browser
 *
 * MIT/X11 License
 * Copyright (c) 2017 Qball Cow <qball@gmpclient.org>
 *
 * Permission is hereby granted, free of charge, to any person obtaining
 * a copy of this software and associated documentation files (the
 * "Software"), to deal in the Software without restriction, including
 * without limitation the rights to use, copy, modify, merge, publish,
 * distribute, sublicense, and/or sell copies of the Software, and to
 * permit persons to whom the Software is furnished to do so, subject to
 * the following conditions:
 *
 * The above copyright notice and this permission notice shall be
 * included in all copies or substantial portions of the Software.
 *
 * THE SOFTWARE IS PROVIDED "AS IS", WITHOUT WARRANTY OF ANY KIND, EXPRESS
 * OR IMPLIED, INCLUDING BUT NOT LIMITED TO THE WARRANTIES OF
 * MERCHANTABILITY, FITNESS FOR A PARTICULAR PURPOSE AND NONINFRINGEMENT.
 * IN NO EVENT SHALL THE AUTHORS OR COPYRIGHT HOLDERS BE LIABLE FOR ANY
 * CLAIM, DAMAGES OR OTHER LIABILITY, WHETHER IN AN ACTION OF CONTRACT,
 * TORT OR OTHERWISE, ARISING FROM, OUT OF OR IN CONNECTION WITH THE
 * SOFTWARE OR THE USE OR OTHER DEALINGS IN THE SOFTWARE.
 */
#include <stdlib.h>
#include <stdio.h>
#include <unistd.h>
#include <string.h>
#include <errno.h>
#include <gmodule.h>
#include <gio/gio.h>

#include <sys/types.h>
#include <sys/stat.h>
#include <dirent.h>

#include "mode.h"
#include "helper.h"
#include "mode-private.h"
#include "dialogs/filebrowser.h"
#include "rofi.h"
#include "history.h"

#include <stdint.h>

#include "rofi-icon-fetcher.h"

#define FILEBROWSER_CACHE_FILE    "rofi3.filebrowsercache"

/**
 * The internal data structure holding the private data of the TEST Mode.
 */
enum FBFileType
{
    UP,
    DIRECTORY,
    RFILE,
    NUM_FILE_TYPES,
};
const char *icon_name[NUM_FILE_TYPES] =
{
    "go-up",
    "folder",
    "gtk-file"
};
typedef struct
{
    char            *name;
    char            *path;
    enum FBFileType type;
    uint32_t        icon_fetch_uid;
    gboolean        link;
} FBFile;

typedef struct
{
    GFile        *current_dir;
    FBFile       *array;
    unsigned int array_length;
} FileBrowserModePrivateData;

static void free_list ( FileBrowserModePrivateData *pd )
{
    for ( unsigned int i = 0; i < pd->array_length; i++ ) {
        FBFile *fb = &( pd->array[i] );
        g_free ( fb->name );
        g_free ( fb->path );
    }
    g_free ( pd->array );
    pd->array        = NULL;
    pd->array_length = 0;
}
#include <sys/types.h>
#include <dirent.h>

static gint compare ( gconstpointer a, gconstpointer b, G_GNUC_UNUSED gpointer data )
{
    FBFile *fa = (FBFile*) a;
    FBFile *fb = (FBFile*) b;
    if ( fa->type != fb->type ) {
        return fa->type - fb->type;
    }

    return g_strcmp0 ( fa->name, fb->name );
}

static void get_file_browser (  Mode *sw )
{
    FileBrowserModePrivateData *pd = (FileBrowserModePrivateData *) mode_get_private_data ( sw );
    /**
     * Get the entries to display.
     * this gets called on plugin initialization.
     */
    char *cdir = g_file_get_path ( pd->current_dir );
    DIR  *dir  = opendir ( cdir );
    if ( dir ) {
        struct dirent *rd = NULL;
        while ( ( rd = readdir ( dir ) ) != NULL ) {
            if ( g_strcmp0 ( rd->d_name, ".." ) == 0 ) {
                pd->array = g_realloc ( pd->array, ( pd->array_length + 1 ) * sizeof ( FBFile ) );
                // Rofi expects utf-8, so lets convert the filename.
                pd->array[pd->array_length].name           = g_strdup ( ".." );
                pd->array[pd->array_length].path           = NULL;
                pd->array[pd->array_length].type           = UP;
                pd->array[pd->array_length].icon_fetch_uid = 0;
                pd->array[pd->array_length].link           = FALSE;
                pd->array_length++;
                continue;
            }
            else if ( rd->d_name[0] == '.' ) {
                continue;
            }

            switch ( rd->d_type )
            {
            case DT_BLK:
            case DT_CHR:
            case DT_FIFO:
            case DT_UNKNOWN:
            case DT_SOCK:
            default:
                break;
            case DT_REG:
            case DT_DIR:
                pd->array = g_realloc ( pd->array, ( pd->array_length + 1 ) * sizeof ( FBFile ) );
                // Rofi expects utf-8, so lets convert the filename.
                pd->array[pd->array_length].name           = g_filename_to_utf8 ( rd->d_name, -1, NULL, NULL, NULL );
                pd->array[pd->array_length].path           = g_build_filename ( cdir, rd->d_name, NULL );
<<<<<<< HEAD
                pd->array[pd->array_length].type           = ( rd->d_type == DT_DIR )? DIRECTORY: RFILE;
=======
                pd->array[pd->array_length].type           = ( rd->d_type == DT_DIR ) ? DIRECTORY : RFILE;
>>>>>>> 176adbde
                pd->array[pd->array_length].icon_fetch_uid = 0;
                pd->array[pd->array_length].link           = FALSE;
                pd->array_length++;
                break;
            case DT_LNK:
                pd->array = g_realloc ( pd->array, ( pd->array_length + 1 ) * sizeof ( FBFile ) );
                // Rofi expects utf-8, so lets convert the filename.
                pd->array[pd->array_length].name           = g_filename_to_utf8 ( rd->d_name, -1, NULL, NULL, NULL );
                pd->array[pd->array_length].path           = g_build_filename ( cdir, rd->d_name, NULL );
                pd->array[pd->array_length].icon_fetch_uid = 0;
                pd->array[pd->array_length].link           = TRUE;
                // Default to file.
                pd->array[pd->array_length].type = RFILE;
                {
                    // If we have link, use a stat to fine out what it is, if we fail, we mark it as file.
                    // TODO have a 'broken link'  mode?
                    // Convert full path to right encoding.
                    char *file = g_filename_from_utf8 ( pd->array[pd->array_length].path, -1, NULL, NULL, NULL );
                    if ( file ) {
                        struct stat statbuf;
                        if ( stat ( file, &statbuf ) == 0 ) {
                            if ( S_ISDIR ( statbuf.st_mode ) ) {
                                pd->array[pd->array_length].type = DIRECTORY;
                            }
                            else if ( S_ISREG ( statbuf.st_mode ) ) {
                                pd->array[pd->array_length].type = RFILE;
                            }
                        }
                        else {
                            g_warning ( "Failed to stat file: %s, %s", file, strerror ( errno ) );
                        }

                        g_free ( file );
                    }
                }
                pd->array_length++;
                break;
            }
        }
        closedir ( dir );
    }
    g_qsort_with_data ( pd->array, pd->array_length, sizeof ( FBFile ), compare, NULL );
}

static int file_browser_mode_init ( Mode *sw )
{
    /**
     * Called on startup when enabled (in modi list)
     */
    if ( mode_get_private_data ( sw ) == NULL ) {
        FileBrowserModePrivateData *pd = g_malloc0 ( sizeof ( *pd ) );
        mode_set_private_data ( sw, (void *) pd );
        {
            char *path = g_build_filename ( cache_dir, FILEBROWSER_CACHE_FILE, NULL );
            char *file = NULL;
            if ( g_file_get_contents ( path, &file, NULL, NULL ) ) {
                if ( g_file_test ( file, G_FILE_TEST_IS_DIR ) ) {
                    pd->current_dir = g_file_new_for_path ( file );
                }
                g_free ( file );
            }
            // Store it based on the unique identifiers (desktop_id).
            g_free ( path );
            if ( pd->current_dir == NULL ) {
                pd->current_dir = g_file_new_for_path ( g_get_home_dir () );
            }
        }
        // Load content.
        get_file_browser ( sw );
    }
    return TRUE;
}
static unsigned int file_browser_mode_get_num_entries ( const Mode *sw )
{
    const FileBrowserModePrivateData *pd = (const FileBrowserModePrivateData *) mode_get_private_data ( sw );
    return pd->array_length;
}

static ModeMode file_browser_mode_result ( Mode *sw, int mretv, char **input, unsigned int selected_line )
{
    ModeMode                   retv = MODE_EXIT;
    FileBrowserModePrivateData *pd  = (FileBrowserModePrivateData *) mode_get_private_data ( sw );
    if ( mretv & MENU_NEXT ) {
        retv = NEXT_DIALOG;
    }
    else if ( mretv & MENU_PREVIOUS ) {
        retv = PREVIOUS_DIALOG;
    }
    else if ( mretv & MENU_QUICK_SWITCH ) {
        retv = ( mretv & MENU_LOWER_MASK );
    }
    else if ( ( mretv & MENU_OK ) ) {
        if ( selected_line < pd->array_length ) {
            if ( pd->array[selected_line].type == UP ) {
                GFile *new = g_file_get_parent ( pd->current_dir );
                if ( new ) {
                    g_object_unref ( pd->current_dir );
                    pd->current_dir = new;
                    free_list ( pd );
                    get_file_browser ( sw );
                    return RESET_DIALOG;
                }
            }
            else if ( pd->array[selected_line].type == DIRECTORY ) {
                char *path = g_build_filename ( cache_dir, FILEBROWSER_CACHE_FILE, NULL );
                g_file_set_contents ( path, pd->array[selected_line].path, -1, NULL );
                g_free ( path );
                GFile *new = g_file_new_for_path ( pd->array[selected_line].path );
                g_object_unref ( pd->current_dir );
                pd->current_dir = new;
                free_list ( pd );
                get_file_browser ( sw );
                return RESET_DIALOG;
            }
            else if ( pd->array[selected_line].type == RFILE ) {
                char *d   = g_filename_from_utf8 ( pd->array[selected_line].path, -1, NULL, NULL, NULL );
                char *cmd = g_strdup_printf ( "xdg-open '%s'", d );
                g_free ( d );
                char *cdir = g_file_get_path ( pd->current_dir );
                helper_execute_command ( cdir, cmd, FALSE, NULL );
                g_free ( cdir );
                g_free ( cmd );
                return MODE_EXIT;
            }
        }
        retv = RELOAD_DIALOG;
    }
    else if ( ( mretv & MENU_CUSTOM_INPUT ) && *input ) {
        char *p   = rofi_expand_path ( *input );
        char *dir = g_filename_from_utf8 ( p, -1, NULL, NULL, NULL );
        g_free ( p );
        if ( g_file_test ( dir, G_FILE_TEST_EXISTS )  ) {
            if ( g_file_test ( dir, G_FILE_TEST_IS_DIR ) ) {
                g_object_unref ( pd->current_dir );
                pd->current_dir = g_file_new_for_path ( dir );
                g_free ( dir );
                free_list ( pd );
                get_file_browser ( sw );
                return RESET_DIALOG;
            }
        }
        g_free ( dir );
        retv = RELOAD_DIALOG;
    }
    else if ( ( mretv & MENU_ENTRY_DELETE ) == MENU_ENTRY_DELETE ) {
        retv = RELOAD_DIALOG;
    }
    return retv;
}

static void file_browser_mode_destroy ( Mode *sw )
{
    FileBrowserModePrivateData *pd = (FileBrowserModePrivateData *) mode_get_private_data ( sw );
    if ( pd != NULL ) {
        g_object_unref ( pd->current_dir );
        free_list ( pd );
        g_free ( pd );
        mode_set_private_data ( sw, NULL );
    }
}

static char *_get_display_value ( const Mode *sw, unsigned int selected_line, G_GNUC_UNUSED int *state, G_GNUC_UNUSED GList **attr_list, int get_entry )
{
    FileBrowserModePrivateData *pd = (FileBrowserModePrivateData *) mode_get_private_data ( sw );

    // Only return the string if requested, otherwise only set state.
    if ( !get_entry ) {
        return NULL;
    }
    if ( pd->array[selected_line].type == UP ) {
        return g_strdup ( " .." );
    }
    else {
        if ( pd->array[selected_line].link ) {
            return g_strconcat ( "@", pd->array[selected_line].name, NULL );
        }
        else {
            return g_strdup ( pd->array[selected_line].name );
        }
    }
    return g_strdup ( "n/a" );
}

/**
 * @param sw The mode object.
 * @param tokens The tokens to match against.
 * @param index  The index in this plugin to match against.
 *
 * Match the entry.
 *
 * @returns try when a match.
 */
static int file_browser_token_match ( const Mode *sw, rofi_int_matcher **tokens, unsigned int index )
{
    FileBrowserModePrivateData *pd = (FileBrowserModePrivateData *) mode_get_private_data ( sw );

    // Call default matching function.
    return helper_token_match ( tokens, pd->array[index].name );
<<<<<<< HEAD
}

const char * const image_exts[] = { ".png", ".PNG", ".jpg", ".JPG", ".jpeg", ".JPEG", ".svg", ".SVG" };
static gboolean file_browser_is_image ( const char * const path )
{
    if ( path == NULL ) {
        return FALSE;
    }
    const char *suf = strrchr ( path, '.' );
    if ( suf == NULL  ) {
        return FALSE;
    }
    for ( uint32_t i = 0; i < ( sizeof ( image_exts ) / sizeof ( char* ) ); i++ ) {
        if ( g_strcmp0 ( suf, image_exts[i] ) == 0 ) {
            return TRUE;
        }
    }
    return FALSE;
=======
>>>>>>> 176adbde
}

static cairo_surface_t *_get_icon ( const Mode *sw, unsigned int selected_line, int height )
{
    FileBrowserModePrivateData *pd = (FileBrowserModePrivateData *) mode_get_private_data ( sw );
    g_return_val_if_fail ( pd->array != NULL, NULL );
    FBFile                     *dr = &( pd->array[selected_line] );
    if ( dr->icon_fetch_uid > 0 ) {
        return rofi_icon_fetcher_get ( dr->icon_fetch_uid );
    }
<<<<<<< HEAD
    if ( file_browser_is_image ( dr->path ) ) {
=======
    if ( rofi_icon_fetcher_file_is_image ( dr->path ) ) {
>>>>>>> 176adbde
        dr->icon_fetch_uid = rofi_icon_fetcher_query ( dr->path, height );
    }
    else {
        dr->icon_fetch_uid = rofi_icon_fetcher_query ( icon_name[dr->type], height );
    }
    return rofi_icon_fetcher_get ( dr->icon_fetch_uid );
}

static char * _get_message ( const Mode *sw )
{
    FileBrowserModePrivateData *pd = (FileBrowserModePrivateData *) mode_get_private_data ( sw );
    if ( pd->current_dir ) {
        char *dirname = g_file_get_parse_name ( pd->current_dir );
        char *str     = g_markup_printf_escaped ( "<b>Current directory:</b> %s", dirname );
        g_free ( dirname );
        return str;
    }
    return "n/a";
}

static char *_get_completion ( const Mode *sw, unsigned int index )
{
    FileBrowserModePrivateData *pd = (FileBrowserModePrivateData *) mode_get_private_data ( sw );

    char                       *d = g_strescape ( pd->array[index].path, NULL );
    return d;
}

Mode *create_new_file_browser ( void )
{
    Mode *sw = g_malloc0 ( sizeof ( Mode ) );

    *sw = file_browser_mode;

    sw->private_data = NULL;
    return sw;
}

#if 0
ModeMode file_browser_mode_completer ( Mode *sw, int mretv, char **input, unsigned int selected_line, char **path )
{
    ModeMode                   retv = MODE_EXIT;
    FileBrowserModePrivateData *pd  = (FileBrowserModePrivateData *) mode_get_private_data ( sw );
    if ( mretv & MENU_NEXT ) {
        retv = NEXT_DIALOG;
    }
    else if ( mretv & MENU_PREVIOUS ) {
        retv = PREVIOUS_DIALOG;
    }
    else if ( mretv & MENU_QUICK_SWITCH ) {
        retv = ( mretv & MENU_LOWER_MASK );
    }
    else if ( ( mretv & MENU_OK ) ) {
        if ( selected_line < pd->array_length ) {
            if ( pd->array[selected_line].type == UP ) {
                GFile *new = g_file_get_parent ( pd->current_dir );
                if ( new ) {
                    g_object_unref ( pd->current_dir );
                    pd->current_dir = new;
                    free_list ( pd );
                    get_file_browser ( sw );
                    return RESET_DIALOG;
                }
            }
            else if ( pd->array[selected_line].type == DIRECTORY ) {
                GFile *new = g_file_new_for_path ( pd->array[selected_line].path );
                g_object_unref ( pd->current_dir );
                pd->current_dir = new;
                free_list ( pd );
                get_file_browser ( sw );
                return RESET_DIALOG;
            }
            else if ( pd->array[selected_line].type == RFILE ) {
                *path = g_strescape ( pd->array[selected_line].path, NULL );
                return MODE_EXIT;
            }
        }
        retv = RELOAD_DIALOG;
    }
    else if ( ( mretv & MENU_CUSTOM_INPUT ) && *input ) {
        char *p   = rofi_expand_path ( *input );
        char *dir = g_filename_from_utf8 ( p, -1, NULL, NULL, NULL );
        g_free ( p );
        if ( g_file_test ( dir, G_FILE_TEST_EXISTS )  ) {
            if ( g_file_test ( dir, G_FILE_TEST_IS_DIR ) ) {
                g_object_unref ( pd->current_dir );
                pd->current_dir = g_file_new_for_path ( dir );
                g_free ( dir );
                free_list ( pd );
                get_file_browser ( sw );
                return RESET_DIALOG;
            }
        }
        g_free ( dir );
        retv = RELOAD_DIALOG;
    }
    else if ( ( mretv & MENU_ENTRY_DELETE ) == MENU_ENTRY_DELETE ) {
        retv = RELOAD_DIALOG;
    }
    return retv;
}
#endif

Mode file_browser_mode =
{
    .display_name       = NULL,
    .abi_version        = ABI_VERSION,
    .name               = "file-browser",
    .cfg_name_key       = "display-file_browser",
    ._init              = file_browser_mode_init,
    ._get_num_entries   = file_browser_mode_get_num_entries,
    ._result            = file_browser_mode_result,
    ._destroy           = file_browser_mode_destroy,
    ._token_match       = file_browser_token_match,
    ._get_display_value = _get_display_value,
    ._get_icon          = _get_icon,
    ._get_message       = _get_message,
    ._get_completion    = _get_completion,
    ._preprocess_input  = NULL,
    .private_data       = NULL,
    .free               = NULL,
};<|MERGE_RESOLUTION|>--- conflicted
+++ resolved
@@ -147,11 +147,7 @@
                 // Rofi expects utf-8, so lets convert the filename.
                 pd->array[pd->array_length].name           = g_filename_to_utf8 ( rd->d_name, -1, NULL, NULL, NULL );
                 pd->array[pd->array_length].path           = g_build_filename ( cdir, rd->d_name, NULL );
-<<<<<<< HEAD
-                pd->array[pd->array_length].type           = ( rd->d_type == DT_DIR )? DIRECTORY: RFILE;
-=======
                 pd->array[pd->array_length].type           = ( rd->d_type == DT_DIR ) ? DIRECTORY : RFILE;
->>>>>>> 176adbde
                 pd->array[pd->array_length].icon_fetch_uid = 0;
                 pd->array[pd->array_length].link           = FALSE;
                 pd->array_length++;
@@ -350,27 +346,6 @@
 
     // Call default matching function.
     return helper_token_match ( tokens, pd->array[index].name );
-<<<<<<< HEAD
-}
-
-const char * const image_exts[] = { ".png", ".PNG", ".jpg", ".JPG", ".jpeg", ".JPEG", ".svg", ".SVG" };
-static gboolean file_browser_is_image ( const char * const path )
-{
-    if ( path == NULL ) {
-        return FALSE;
-    }
-    const char *suf = strrchr ( path, '.' );
-    if ( suf == NULL  ) {
-        return FALSE;
-    }
-    for ( uint32_t i = 0; i < ( sizeof ( image_exts ) / sizeof ( char* ) ); i++ ) {
-        if ( g_strcmp0 ( suf, image_exts[i] ) == 0 ) {
-            return TRUE;
-        }
-    }
-    return FALSE;
-=======
->>>>>>> 176adbde
 }
 
 static cairo_surface_t *_get_icon ( const Mode *sw, unsigned int selected_line, int height )
@@ -381,11 +356,7 @@
     if ( dr->icon_fetch_uid > 0 ) {
         return rofi_icon_fetcher_get ( dr->icon_fetch_uid );
     }
-<<<<<<< HEAD
-    if ( file_browser_is_image ( dr->path ) ) {
-=======
     if ( rofi_icon_fetcher_file_is_image ( dr->path ) ) {
->>>>>>> 176adbde
         dr->icon_fetch_uid = rofi_icon_fetcher_query ( dr->path, height );
     }
     else {
