/*
 * rofi
 *
 * MIT/X11 License
 * Copyright © 2013-2020 Qball Cow <qball@gmpclient.org>
 *
 * Permission is hereby granted, free of charge, to any person obtaining
 * a copy of this software and associated documentation files (the
 * "Software"), to deal in the Software without restriction, including
 * without limitation the rights to use, copy, modify, merge, publish,
 * distribute, sublicense, and/or sell copies of the Software, and to
 * permit persons to whom the Software is furnished to do so, subject to
 * the following conditions:
 *
 * The above copyright notice and this permission notice shall be
 * included in all copies or substantial portions of the Software.
 *
 * THE SOFTWARE IS PROVIDED "AS IS", WITHOUT WARRANTY OF ANY KIND, EXPRESS
 * OR IMPLIED, INCLUDING BUT NOT LIMITED TO THE WARRANTIES OF
 * MERCHANTABILITY, FITNESS FOR A PARTICULAR PURPOSE AND NONINFRINGEMENT.
 * IN NO EVENT SHALL THE AUTHORS OR COPYRIGHT HOLDERS BE LIABLE FOR ANY
 * CLAIM, DAMAGES OR OTHER LIABILITY, WHETHER IN AN ACTION OF CONTRACT,
 * TORT OR OTHERWISE, ARISING FROM, OUT OF OR IN CONNECTION WITH THE
 * SOFTWARE OR THE USE OR OTHER DEALINGS IN THE SOFTWARE.
 *
 */

/** The log domain of this dialog. */
#define G_LOG_DOMAIN    "Dialogs.Script"

#include <config.h>
#include <stdio.h>
#include <stdlib.h>
#include <unistd.h>
#include <strings.h>
#include <string.h>
#include <ctype.h>
#include <assert.h>
#include <errno.h>
#include "rofi.h"
#include "dialogs/script.h"
#include "helper.h"

#include "widgets/textbox.h"

#include "mode-private.h"

#include "rofi-icon-fetcher.h"

#include "dialogs/dmenuscriptshared.h"

typedef struct
{
    /** ID of the current script. */
    unsigned int           id;
    /** List of visible items. */
    DmenuScriptEntry       *cmd_list;
    /** length list of visible items. */
    unsigned int           cmd_list_length;

    /** Urgent list */
    struct rofi_range_pair * urgent_list;
    unsigned int           num_urgent_list;
    /** Active list */
    struct rofi_range_pair * active_list;
    unsigned int           num_active_list;
    /** Configuration settings. */
    char                   *message;
    char                   *prompt;
    gboolean               do_markup;
    char                   delim;
    /** no custom */
    gboolean               no_custom;
} ScriptModePrivateData;

/**
 * Shared function between DMENU and Script mode.
 */
void dmenuscript_parse_entry_extras ( G_GNUC_UNUSED Mode *sw, DmenuScriptEntry *entry, char *buffer, size_t length )
{
    gchar **extras = g_strsplit ( buffer, "\x1f", -1 );
    gchar **extra;
    for ( extra = extras; *extra != NULL && *( extra + 1 ) != NULL; extra += 2 ) {
        gchar *key   = *extra;
        gchar *value = *( extra + 1 );
        if ( strcasecmp ( key, "icon" ) == 0 ) {
            entry->icon_name = value;
        }
        else if ( strcasecmp ( key, "meta" ) == 0 ) {
            entry->meta = value;
        }
        else if ( strcasecmp ( key, "info" ) == 0 ) {
            entry->info = value;
        }
        else if ( strcasecmp ( key, "nonselectable" ) == 0 ) {
            entry->nonselectable = strcasecmp ( value, "true" ) == 0;
            g_free ( value );
        }
        else {
            g_free ( value );
        }
        g_free ( key );
    }
    g_free ( extras );
}

/**
 * End of shared functions.
 */

static void parse_header_entry ( Mode *sw, char *line, ssize_t length )
{
    ScriptModePrivateData *pd        = (ScriptModePrivateData *) sw->private_data;
    ssize_t               length_key = 0;//strlen ( line );
    while ( length_key < length && line[length_key] != '\x1f' ) {
        length_key++;
    }

    if ( ( length_key + 1 ) < length ) {
        line[length_key] = '\0';
        char *value = line + length_key + 1;
        if ( strcasecmp ( line, "message" ) == 0 ) {
            g_free ( pd->message );
            pd->message = strlen ( value ) ? g_strdup ( value ) : NULL;
        }
        else if ( strcasecmp ( line, "prompt" ) == 0 ) {
            g_free ( pd->prompt );
            pd->prompt       = g_strdup  ( value );
            sw->display_name = pd->prompt;
        }
        else if ( strcasecmp ( line, "markup-rows" ) == 0 ) {
            pd->do_markup = ( strcasecmp ( value, "true" ) == 0 );
        }
        else if ( strcasecmp ( line, "urgent" ) == 0 ) {
            parse_ranges ( value, &( pd->urgent_list ), &( pd->num_urgent_list ) );
        }
        else if ( strcasecmp ( line, "active" ) == 0 ) {
            parse_ranges ( value, &( pd->active_list ), &( pd->num_active_list ) );
        }
        else if ( strcasecmp ( line, "delim" ) == 0 ) {
            pd->delim = helper_parse_char ( value );
        }
        else if ( strcasecmp ( line, "no-custom" ) == 0 ) {
            pd->no_custom = ( strcasecmp ( value, "true" ) == 0 );
        }
    }
}

static DmenuScriptEntry *execute_executor ( Mode *sw, char *arg, unsigned int *length, int value, DmenuScriptEntry *entry )
{
    ScriptModePrivateData *pd    = (ScriptModePrivateData *) sw->private_data;
    int                   fd     = -1;
    GError                *error = NULL;
    DmenuScriptEntry      *retv  = NULL;
    char                  **argv = NULL;
    int                   argc   = 0;
    *length = 0;

    // Environment
    char ** env = g_get_environ ();

    char *str_value = g_strdup_printf ( "%d", value );
    env = g_environ_setenv ( env, "ROFI_RETV", str_value, TRUE );
    g_free ( str_value );

    str_value = g_strdup_printf ( "%d", (int) getpid () );
    env       = g_environ_setenv ( env, "ROFI_OUTSIDE", str_value, TRUE );
    g_free ( str_value );

    if ( entry && entry->info ) {
        env = g_environ_setenv ( env, "ROFI_INFO", entry->info, TRUE );
    }

    if ( g_shell_parse_argv ( sw->ed, &argc, &argv, &error ) ) {
        argv           = g_realloc ( argv, ( argc + 2 ) * sizeof ( char* ) );
        argv[argc]     = g_strdup ( arg );
        argv[argc + 1] = NULL;
        g_spawn_async_with_pipes ( NULL, argv, env, G_SPAWN_SEARCH_PATH, NULL, NULL, NULL, NULL, &fd, NULL, &error );
    }
    g_strfreev ( env );
    if ( error != NULL ) {
<<<<<<< HEAD
        char *msg = g_strdup_printf ( "Failed to execute: '%s'\nError: '%s'", (char*) sw->ed, error->message );
=======
        char *msg = g_strdup_printf ( "Failed to execute: '%s'\nError: '%s'", (char *) sw->ed, error->message );
>>>>>>> e4e59b99
        rofi_view_error_dialog ( msg, FALSE );
        g_free ( msg );
        // print error.
        g_error_free ( error );
        fd = -1;
    }
    if ( fd >= 0 ) {
        FILE *inp = fdopen ( fd, "r" );
        if ( inp ) {
            char    *buffer       = NULL;
            size_t  buffer_length = 0;
            ssize_t read_length   = 0;
            size_t  actual_size   = 0;
            while ( ( read_length = getdelim ( &buffer, &buffer_length, pd->delim, inp ) ) > 0 ) {
                // Filter out line-end.
                if ( buffer[read_length - 1] == pd->delim ) {
                    buffer[read_length - 1] = '\0';
                }
                if ( buffer[0] == '\0' ) {
                    parse_header_entry ( sw, &buffer[1], read_length - 1 );
                }
                else {
                    if ( actual_size < ( ( *length ) + 2 ) ) {
                        actual_size += 256;
                        retv         = g_realloc ( retv, ( actual_size ) * sizeof ( DmenuScriptEntry ) );
                    }
                    size_t buf_length = strlen ( buffer ) + 1;
                    retv[( *length )].entry          = g_memdup ( buffer, buf_length );
                    retv[( *length )].icon_name      = NULL;
                    retv[( *length )].meta           = NULL;
                    retv[( *length )].info           = NULL;
                    retv[( *length )].icon_fetch_uid = 0;
                    retv[( *length )].nonselectable  = FALSE;
                    if ( buf_length > 0 && ( read_length > (ssize_t) buf_length )  ) {
                        dmenuscript_parse_entry_extras ( sw, &( retv[( *length )] ), buffer + buf_length, read_length - buf_length );
                    }
                    retv[( *length ) + 1].entry = NULL;
                    ( *length )++;
                }
            }
            if ( buffer ) {
                free ( buffer );
            }
            if ( fclose ( inp ) != 0 ) {
                g_warning ( "Failed to close stdout off executor script: '%s'",
                            g_strerror ( errno ) );
            }
        }
    }
    g_strfreev ( argv );
    return retv;
}

static void script_switcher_free ( Mode *sw )
{
    if ( sw == NULL ) {
        return;
    }
    g_free ( sw->name );
    g_free ( sw->ed );
    g_free ( sw );
}

static int script_mode_init ( Mode *sw )
{
    if ( sw->private_data == NULL ) {
        ScriptModePrivateData *pd = g_malloc0 ( sizeof ( *pd ) );
        pd->delim        = '\n';
        sw->private_data = (void *) pd;
        pd->cmd_list     = execute_executor ( sw, NULL, &( pd->cmd_list_length ), 0, NULL );
    }
    return TRUE;
}
static unsigned int script_mode_get_num_entries ( const Mode *sw )
{
    const ScriptModePrivateData *rmpd = (const ScriptModePrivateData *) sw->private_data;
    return rmpd->cmd_list_length;
}

static void script_mode_reset_highlight ( Mode *sw )
{
    ScriptModePrivateData *rmpd = (ScriptModePrivateData *) sw->private_data;

    rmpd->num_urgent_list = 0;
    g_free ( rmpd->urgent_list );
    rmpd->urgent_list     = NULL;
    rmpd->num_active_list = 0;
    g_free ( rmpd->active_list );
    rmpd->active_list = NULL;
}

static ModeMode script_mode_result ( Mode *sw, int mretv, char **input, unsigned int selected_line )
{
    ScriptModePrivateData *rmpd      = (ScriptModePrivateData *) sw->private_data;
    ModeMode              retv       = MODE_EXIT;
    DmenuScriptEntry      *new_list  = NULL;
    unsigned int          new_length = 0;

    if ( ( mretv & MENU_NEXT ) ) {
        retv = NEXT_DIALOG;
    }
    else if ( ( mretv & MENU_PREVIOUS ) ) {
        retv = PREVIOUS_DIALOG;
    }
    else if ( ( mretv & MENU_QUICK_SWITCH ) ) {
        //retv = 1+( mretv & MENU_LOWER_MASK );
        script_mode_reset_highlight ( sw );
        if ( selected_line != UINT32_MAX ) {
            new_list = execute_executor ( sw, rmpd->cmd_list[selected_line].entry, &new_length, 10 + ( mretv & MENU_LOWER_MASK ), &( rmpd->cmd_list[selected_line] ) );
        }
        else {
            if ( rmpd->no_custom == FALSE ) {
                new_list = execute_executor ( sw, *input, &new_length, 10 + ( mretv & MENU_LOWER_MASK ), NULL );
            }
            else {
                return RELOAD_DIALOG;
            }
        }
    }
    else if ( ( mretv & MENU_OK ) && rmpd->cmd_list[selected_line].entry != NULL ) {
        if ( rmpd->cmd_list[selected_line].nonselectable ) {
            return RELOAD_DIALOG;
        }
        script_mode_reset_highlight ( sw );
        new_list = execute_executor ( sw, rmpd->cmd_list[selected_line].entry, &new_length, 1, &( rmpd->cmd_list[selected_line] ) );
    }
    else if ( ( mretv & MENU_CUSTOM_INPUT ) && *input != NULL && *input[0] != '\0' ) {
        if ( rmpd->no_custom == FALSE ) {
            script_mode_reset_highlight ( sw );
            new_list = execute_executor ( sw, *input, &new_length, 2, NULL );
        }
        else {
            return RELOAD_DIALOG;
        }
    }

    // If a new list was generated, use that an loop around.
    if ( new_list != NULL ) {
        for ( unsigned int i = 0; i < rmpd->cmd_list_length; i++ ) {
            g_free ( rmpd->cmd_list[i].entry );
            g_free ( rmpd->cmd_list[i].icon_name );
            g_free ( rmpd->cmd_list[i].meta );
        }
        g_free ( rmpd->cmd_list );

        rmpd->cmd_list        = new_list;
        rmpd->cmd_list_length = new_length;
        retv                  = RESET_DIALOG;
    }
    return retv;
}

static void script_mode_destroy ( Mode *sw )
{
    ScriptModePrivateData *rmpd = (ScriptModePrivateData *) sw->private_data;
    if ( rmpd != NULL ) {
        for ( unsigned int i = 0; i < rmpd->cmd_list_length; i++ ) {
            g_free ( rmpd->cmd_list[i].entry );
            g_free ( rmpd->cmd_list[i].icon_name );
            g_free ( rmpd->cmd_list[i].meta );
        }
        g_free ( rmpd->cmd_list );
        g_free ( rmpd->message );
        g_free ( rmpd->prompt );
        g_free ( rmpd->urgent_list );
        g_free ( rmpd->active_list );
        g_free ( rmpd );
        sw->private_data = NULL;
    }
}
static inline unsigned int get_index ( unsigned int length, int index )
{
    if ( index >= 0 ) {
        return index;
    }
    if ( ( (unsigned int) -index ) <= length ) {
        return length + index;
    }
    // Out of range.
    return UINT_MAX;
}
static char *_get_display_value ( const Mode *sw, unsigned int selected_line, G_GNUC_UNUSED int *state, G_GNUC_UNUSED GList **list, int get_entry )
{
    ScriptModePrivateData *pd = sw->private_data;
    for ( unsigned int i = 0; i < pd->num_active_list; i++ ) {
        unsigned int start = get_index ( pd->cmd_list_length, pd->active_list[i].start );
        unsigned int stop  = get_index ( pd->cmd_list_length, pd->active_list[i].stop );
        if ( selected_line >= start && selected_line <= stop ) {
            *state |= ACTIVE;
        }
    }
    for ( unsigned int i = 0; i < pd->num_urgent_list; i++ ) {
        unsigned int start = get_index ( pd->cmd_list_length, pd->urgent_list[i].start );
        unsigned int stop  = get_index ( pd->cmd_list_length, pd->urgent_list[i].stop );
        if ( selected_line >= start && selected_line <= stop ) {
            *state |= URGENT;
        }
    }
    if ( pd->do_markup ) {
        *state |= MARKUP;
    }
    return get_entry ? g_strdup ( pd->cmd_list[selected_line].entry ) : NULL;
}

static int script_token_match ( const Mode *sw, rofi_int_matcher **tokens, unsigned int index )
{
    ScriptModePrivateData *rmpd = sw->private_data;
    int                   match = 1;
    if ( tokens ) {
        for ( int j = 0; match && tokens != NULL && tokens[j] != NULL; j++ ) {
            rofi_int_matcher *ftokens[2] = { tokens[j], NULL };
            int              test        = 0;
            test = helper_token_match ( ftokens, rmpd->cmd_list[index].entry );
            if ( test == tokens[j]->invert && rmpd->cmd_list[index].meta ) {
                test = helper_token_match ( ftokens, rmpd->cmd_list[index].meta );
            }

            if ( test == 0 ) {
                match = 0;
            }
        }
    }
    return match;
}
static char *script_get_message ( const Mode *sw )
{
    ScriptModePrivateData *pd = sw->private_data;
    return g_strdup ( pd->message );
}
static cairo_surface_t *script_get_icon ( const Mode *sw, unsigned int selected_line, int height )
{
    ScriptModePrivateData *pd = (ScriptModePrivateData *) mode_get_private_data ( sw );
    g_return_val_if_fail ( pd->cmd_list != NULL, NULL );
    DmenuScriptEntry      *dr = &( pd->cmd_list[selected_line] );
    if ( dr->icon_name == NULL ) {
        return NULL;
    }
    if ( dr->icon_fetch_uid > 0 ) {
        return rofi_icon_fetcher_get ( dr->icon_fetch_uid );
    }
    dr->icon_fetch_uid = rofi_icon_fetcher_query ( dr->icon_name, height );
    return rofi_icon_fetcher_get ( dr->icon_fetch_uid );
}

#include "mode-private.h"
Mode *script_switcher_parse_setup ( const char *str )
{
    Mode              *sw    = g_malloc0 ( sizeof ( *sw ) );
    char              *endp  = NULL;
    char              *parse = g_strdup ( str );
    unsigned int      index  = 0;
    const char *const sep    = ":";
    for ( char *token = strtok_r ( parse, sep, &endp ); token != NULL; token = strtok_r ( NULL, sep, &endp ) ) {
        if ( index == 0 ) {
            sw->name = g_strdup ( token );
        }
        else if ( index == 1 ) {
            sw->ed = (void *) rofi_expand_path ( token );
        }
        index++;
    }
    g_free ( parse );
    if ( index == 2 ) {
        sw->free               = script_switcher_free;
        sw->_init              = script_mode_init;
        sw->_get_num_entries   = script_mode_get_num_entries;
        sw->_result            = script_mode_result;
        sw->_destroy           = script_mode_destroy;
        sw->_token_match       = script_token_match;
        sw->_get_message       = script_get_message;
        sw->_get_icon          = script_get_icon;
        sw->_get_completion    = NULL,
        sw->_preprocess_input  = NULL,
        sw->_get_display_value = _get_display_value;

        return sw;
    }
    fprintf ( stderr, "The script command '%s' has %u options, but needs 2: <name>:<script>.", str, index );
    script_switcher_free ( sw );
    return NULL;
}

gboolean script_switcher_is_valid ( const char *token )
{
    return strchr ( token, ':' ) != NULL;
}<|MERGE_RESOLUTION|>--- conflicted
+++ resolved
@@ -179,11 +179,7 @@
     }
     g_strfreev ( env );
     if ( error != NULL ) {
-<<<<<<< HEAD
-        char *msg = g_strdup_printf ( "Failed to execute: '%s'\nError: '%s'", (char*) sw->ed, error->message );
-=======
         char *msg = g_strdup_printf ( "Failed to execute: '%s'\nError: '%s'", (char *) sw->ed, error->message );
->>>>>>> e4e59b99
         rofi_view_error_dialog ( msg, FALSE );
         g_free ( msg );
         // print error.
