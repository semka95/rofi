--- conflicted
+++ resolved
@@ -48,13 +48,11 @@
 
 #define WINLIST             32
 
-<<<<<<< HEAD
 #define CLIENTTITLE         100
 #define CLIENTCLASS         50
-=======
->>>>>>> 5a204829
 #define CLIENTSTATE         10
 #define CLIENTWINDOWTYPE    10
+#define CLIENTROLE          50
 
 extern xcb_connection_t *xcb_connection;
 extern xcb_ewmh_connection_t xcb_ewmh;
@@ -63,20 +61,12 @@
 // a manageable window
 typedef struct
 {
-<<<<<<< HEAD
     xcb_window_t      window;
     xcb_get_window_attributes_reply_t xattr;
-    char              title[CLIENTTITLE];
-    char              class[CLIENTCLASS];
-    char              role[CLIENTROLE];
-=======
-    Window            window, trans;
-    XWindowAttributes xattr;
     char              *title;
     char              *class;
     char              *name;
     char              *role;
->>>>>>> 5a204829
     int               states;
     xcb_atom_t        state[CLIENTSTATE];
     int               window_types;
@@ -85,8 +75,7 @@
     int               demands;
     long              hint_flags;
 } client;
-// TODO
-extern xcb_connection_t *xcb_connection;
+
 // window lists
 typedef struct
 {
@@ -218,23 +207,11 @@
  */
 static xcb_get_window_attributes_reply_t * window_get_attributes ( xcb_connection_t *xcb_connection, xcb_window_t w )
 {
-<<<<<<< HEAD
-    int idx = winlist_find ( cache_xattr, w );
-
-    if ( idx < 0 ) {
-        xcb_get_window_attributes_cookie_t c = xcb_get_window_attributes(xcb_connection, w);
-        xcb_get_window_attributes_reply_t *r = xcb_get_window_attributes_reply ( xcb_connection, c, NULL);
-        if ( r ) {
-            winlist_append ( cache_xattr, w, r);
-            return r;
-        }
-        return NULL;
-=======
-    XWindowAttributes *cattr = g_malloc ( sizeof ( XWindowAttributes ) );
-
-    if ( XGetWindowAttributes ( display, w, cattr ) ) {
-        return cattr;
->>>>>>> 5a204829
+
+    xcb_get_window_attributes_cookie_t c = xcb_get_window_attributes(xcb_connection, w);
+    xcb_get_window_attributes_reply_t *r = xcb_get_window_attributes_reply ( xcb_connection, c, NULL);
+    if ( r ) {
+        return r;
     }
     return NULL;
 }
@@ -298,50 +275,26 @@
     }
     char *name;
 
-<<<<<<< HEAD
     if ( ( name = window_get_text_prop ( xcb_connection, c->window, xcb_ewmh._NET_WM_NAME ) ) && name ) {
-        snprintf ( c->title, CLIENTTITLE, "%s", name );
-        g_free ( name );
+	c->title = name;
+	name = NULL;
     }
     else if ( (name = window_get_text_prop ( xcb_connection, c->window, XCB_ATOM_WM_NAME)) && name) { 
-        snprintf ( c->title, CLIENTTITLE, "%s", name );
-        g_free ( name );
-=======
-    if ( ( name = window_get_text_prop ( display, c->window, netatoms[_NET_WM_NAME] ) ) && name ) {
-        c->title = name;
-        name     = NULL;
-    }
-    else if ( XFetchName ( display, c->window, &name ) ) {
-        c->title = g_strdup ( name );
-        XFree ( name );
->>>>>>> 5a204829
+	c->title = name;
+	name = NULL;
     }
 
     name = window_get_text_prop ( xcb_connection, c->window, netatoms[WM_WINDOW_ROLE] );
 
     if ( name != NULL ) {
-<<<<<<< HEAD
-        snprintf ( c->role, CLIENTROLE, "%s", name );
-        g_free ( name );
+	c->role = name;
+	name = NULL;
     }
 
     name = window_get_text_prop ( xcb_connection, c->window, XCB_ATOM_WM_CLASS );
     if ( name != NULL ){
-        snprintf ( c->class, CLIENTCLASS, "%s", name);
-        g_free(name);
-=======
-        c->role = g_strdup ( name );
-        XFree ( name );
-    }
-
-    XClassHint chint;
-
-    if ( XGetClassHint ( display, c->window, &chint ) ) {
-        c->class = g_strdup ( chint.res_class );
-        c->name  = g_strdup ( chint.res_name );
-        XFree ( chint.res_class );
-        XFree ( chint.res_name );
->>>>>>> 5a204829
+	c->class = name;
+	name = NULL;
     }
 
     xcb_get_property_cookie_t cc = xcb_icccm_get_wm_hints ( xcb_connection, c->window);
@@ -399,13 +352,10 @@
                 test = token_match ( ftokens, c->role, not_ascii, case_sensitive );
             }
 
-<<<<<<< HEAD
-=======
             if ( !test && c->name != NULL && c->name[0] != '\0' ) {
                 test = token_match ( ftokens, c->name, not_ascii, case_sensitive );
             }
 
->>>>>>> 5a204829
             if ( test == 0 ) {
                 match = 0;
             }
@@ -472,19 +422,11 @@
             client *c = window_client ( xcb_connection, wins[i] );
             if ( ( c != NULL )
                  && !c->xattr.override_redirect
-<<<<<<< HEAD
                  && !client_has_window_type ( c, xcb_ewmh._NET_WM_WINDOW_TYPE_DOCK )
                  && !client_has_window_type ( c, xcb_ewmh._NET_WM_WINDOW_TYPE_DESKTOP )
                  && !client_has_state ( c, xcb_ewmh._NET_WM_STATE_SKIP_PAGER )
                  && !client_has_state ( c, xcb_ewmh._NET_WM_STATE_SKIP_TASKBAR ) ) {
                 classfield = MAX ( classfield, strlen ( c->class ) );
-=======
-                 && !client_has_window_type ( c, netatoms[_NET_WM_WINDOW_TYPE_DOCK] )
-                 && !client_has_window_type ( c, netatoms[_NET_WM_WINDOW_TYPE_DESKTOP] )
-                 && !client_has_state ( c, netatoms[_NET_WM_STATE_SKIP_PAGER] )
-                 && !client_has_state ( c, netatoms[_NET_WM_STATE_SKIP_TASKBAR] ) ) {
-                classfield = MAX ( classfield, ( c->class != NULL ) ? strlen ( c->class ) : 0 );
->>>>>>> 5a204829
 
                 if ( client_has_state ( c, xcb_ewmh._NET_WM_STATE_DEMANDS_ATTENTION ) ) {
                     c->demands = TRUE;
@@ -602,24 +544,10 @@
             i3_support_focus_window ( rmpd->ids->array[selected_line] );
         }
         else{
-<<<<<<< HEAD
             xcb_ewmh_request_change_active_window ( &xcb_ewmh, xcb_screen_nbr, rmpd->ids->array[selected_line],
                     XCB_EWMH_CLIENT_SOURCE_TYPE_OTHER ,
                     XCB_CURRENT_TIME, None);
             xcb_flush(xcb_connection); 
-=======
-            Screen *screen = DefaultScreenOfDisplay ( display );
-            Window root    = RootWindow ( display, XScreenNumberOfScreen ( screen ) );
-            // Change to the desktop of the selected window/client.
-            // TODO: get rid of strtol
-            window_send_message ( display, root, root, netatoms[_NET_CURRENT_DESKTOP], strtol ( rmpd->cmd_list[selected_line], NULL, 10 ),
-                                  SubstructureNotifyMask | SubstructureRedirectMask, 0 );
-            XSync ( display, False );
-
-            window_send_message ( display, root, rmpd->ids->array[selected_line], netatoms[_NET_ACTIVE_WINDOW], 2, // 2 = pager
-                                  SubstructureNotifyMask | SubstructureRedirectMask, 0 );
-            XFlush ( display );
->>>>>>> 5a204829
         }
     }
     return retv;
@@ -659,9 +587,6 @@
     int                       idx = winlist_find ( cache_client, ids->array[index] );
     g_assert ( idx >= 0 );
     client                    *c = cache_client->data[idx];
-<<<<<<< HEAD
-    return !g_str_is_ascii ( c->role ) || !g_str_is_ascii ( c->class ) || !g_str_is_ascii ( c->title );
-=======
     if ( c->role && !g_str_is_ascii ( c->role ) ) {
         return TRUE;
     }
@@ -671,11 +596,7 @@
     if ( c->title && !g_str_is_ascii ( c->title ) ) {
         return TRUE;
     }
-    if ( c->name && !g_str_is_ascii ( c->name ) ) {
-        return TRUE;
-    }
     return FALSE;
->>>>>>> 5a204829
 }
 
 #include "mode-private.h"
