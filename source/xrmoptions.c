--- conflicted
+++ resolved
@@ -127,24 +127,14 @@
     { xrm_Boolean, "tokenize",             { .num  = &config.tokenize                }, NULL, "Tokenize input string"                         },
     { xrm_Number,  "monitor",              { .snum = &config.monitor                 }, NULL, ""                                              },
     /* Alias for dmenu compatibility. */
-<<<<<<< HEAD
     { xrm_SNumber, "m",                    { .snum = &config.monitor                 }, NULL, "Monitor id to show on"                         },
     { xrm_Number,  "line-margin",          { .num  = &config.line_margin             }, NULL, "Margin between rows"                           },
     { xrm_String,  "filter",               { .str  = &config.filter                  }, NULL, "Pre-set filter"                                },
     { xrm_String,  "separator-style",      { .str  = &config.separator_style         }, NULL, "Separator style (none, dash, solid)"           },
     { xrm_Boolean, "hide-scrollbar",       { .num  = &config.hide_scrollbar          }, NULL, "Hide scroll-bar"                               },
     { xrm_Boolean, "markup-rows",          { .num  = &config.markup_rows             }, NULL, "Show markup"                                   },
-    { xrm_Boolean, "fullscreen",           { .num  = &config.fullscreen              }, NULL, "Fullscreen"                                    }
-=======
-    { xrm_SNumber, "m",                    { .snum = &config.monitor                 }, NULL, "Monitor id to show on"                     },
-    { xrm_Number,  "line-margin",          { .num  = &config.line_margin             }, NULL, "Margin between the rows"                   },
-    { xrm_String,  "filter",               { .str  = &config.filter                  }, NULL, "Pre-set the filter"                        },
-    { xrm_String,  "separator-style",      { .str  = &config.separator_style         }, NULL, "Separator style (none, dash, solid)"       },
-    { xrm_Boolean, "hide-scrollbar",       { .num  = &config.hide_scrollbar          }, NULL, "Hide the scroll-bar"                       },
-    { xrm_Boolean, "markup-rows",          { .num  = &config.markup_rows             }, NULL, "Show markup"                               },
-    { xrm_Boolean, "fullscreen",           { .num  = &config.fullscreen              }, NULL, "Fullscreen"                                },
-    { xrm_Boolean, "fake-transparency",    { .num  = &config.fake_transparency       }, NULL, "Fake transparency"                         }
->>>>>>> fd46ecb3
+    { xrm_Boolean, "fullscreen",           { .num  = &config.fullscreen              }, NULL, "Fullscreen"                                    },
+    { xrm_Boolean, "fake-transparency",    { .num  = &config.fake_transparency       }, NULL, "Fake transparency"                             }
 };
 
 // Dynamic options.
