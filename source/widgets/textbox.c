--- conflicted
+++ resolved
@@ -191,11 +191,8 @@
         tb->widget.trigger_action = textbox_editable_trigger_action;
     }
 
-<<<<<<< HEAD
     tb->yalign = rofi_theme_get_double ( WIDGET ( tb ), "vertical-align" , 0.0);
     tb->yalign = MAX ( 0, MIN ( 1.0, tb->yalign));
-=======
->>>>>>> 1d99363c
     // Enabled by default
     tb->widget.enabled = rofi_theme_get_boolean ( WIDGET ( tb ), "enabled", TRUE );
 
@@ -391,7 +388,7 @@
         return;
     }
     textbox      *tb    = (textbox *) wid;
-    unsigned int offset = tb->left_offset + ( ( tb->flags & TB_INDICATOR ) ? DOT_OFFSET : 0 );
+    unsigned int offset = tb->left_offset + (( tb->flags & TB_INDICATOR ) ? DOT_OFFSET : 0);
 
     if ( tb->changed ) {
         __textbox_update_pango_text ( tb );
@@ -403,21 +400,21 @@
     int y   = top + ( pango_font_metrics_get_ascent ( tb->metrics ) - pango_layout_get_baseline ( tb->layout ) ) / PANGO_SCALE;
 
     // draw Icon
-    if ( ( tb->flags & TB_ICON ) == TB_ICON && tb->icon != NULL ) {
+    if ( (tb->flags&TB_ICON) == TB_ICON && tb->icon != NULL ) {
         int iconheight = textbox_get_font_height ( tb );
-        cairo_save ( draw );
+        cairo_save(draw);
 
         /*int iconw = cairo_image_surface_get_width (tb->icon);*/
-        int    iconh = cairo_image_surface_get_height ( tb->icon );
-        double scale = (double) iconheight / iconh;
-
-        cairo_translate ( draw, x, y );
-        cairo_scale ( draw, scale, scale );
-        cairo_set_source_surface ( draw, tb->icon, 0, 0 );
-        cairo_paint ( draw );
-        cairo_restore ( draw );
-    }
-    x += offset;
+        int iconh = cairo_image_surface_get_height (tb->icon);
+        double scale = (double)iconheight / iconh;
+
+        cairo_translate(draw, x, y);
+        cairo_scale(draw, scale, scale);
+        cairo_set_source_surface(draw, tb->icon, 0,0);
+        cairo_paint(draw);
+        cairo_restore(draw);
+    }
+    x+=offset;
 
     if ( tb->flags & TB_RIGHT ) {
         int line_width = 0;
