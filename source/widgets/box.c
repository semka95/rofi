/*
 * rofi
 *
 * MIT/X11 License
 * Copyright © 2013-2020 Qball Cow <qball@gmpclient.org>
 *
 * Permission is hereby granted, free of charge, to any person obtaining
 * a copy of this software and associated documentation files (the
 * "Software"), to deal in the Software without restriction, including
 * without limitation the rights to use, copy, modify, merge, publish,
 * distribute, sublicense, and/or sell copies of the Software, and to
 * permit persons to whom the Software is furnished to do so, subject to
 * the following conditions:
 *
 * The above copyright notice and this permission notice shall be
 * included in all copies or substantial portions of the Software.
 *
 * THE SOFTWARE IS PROVIDED "AS IS", WITHOUT WARRANTY OF ANY KIND, EXPRESS
 * OR IMPLIED, INCLUDING BUT NOT LIMITED TO THE WARRANTIES OF
 * MERCHANTABILITY, FITNESS FOR A PARTICULAR PURPOSE AND NONINFRINGEMENT.
 * IN NO EVENT SHALL THE AUTHORS OR COPYRIGHT HOLDERS BE LIABLE FOR ANY
 * CLAIM, DAMAGES OR OTHER LIABILITY, WHETHER IN AN ACTION OF CONTRACT,
 * TORT OR OTHERWISE, ARISING FROM, OUT OF OR IN CONNECTION WITH THE
 * SOFTWARE OR THE USE OR OTHER DEALINGS IN THE SOFTWARE.
 *
 */

/** The log domain of this widget. */
#define G_LOG_DOMAIN    "Widgets.Box"

#include <config.h>
#include <stdio.h>
#include "widgets/widget.h"
#include "widgets/widget-internal.h"
#include "widgets/box.h"
#include "theme.h"

/** Default spacing used in the box*/
#define DEFAULT_SPACING    2

struct _box
{
    widget          widget;
    RofiOrientation type;
    int             max_size;
    // RofiPadding between elements
    RofiDistance    spacing;

    GList           *children;
};

static void box_update ( widget *wid  );

static int box_get_desired_width  ( widget *wid )
{
    box *b      = (box *) wid;
    int spacing = distance_get_pixel ( b->spacing, b->type );
    int width   = 0;

    // Allow user to override.
    RofiDistance w = rofi_theme_get_distance ( wid, "width", 0 );
    width = distance_get_pixel ( w, ROFI_ORIENTATION_HORIZONTAL );
    if ( width > 0 ) {
        return width;
    }

    if ( b->type == ROFI_ORIENTATION_HORIZONTAL ) {
        int active_widgets = 0;
        for ( GList *iter = g_list_first ( b->children ); iter != NULL; iter = g_list_next ( iter ) ) {
            widget * child = (widget *) iter->data;
            if ( !child->enabled ) {
                continue;
            }
            active_widgets++;
            if ( child->expand == TRUE ) {
                width += widget_get_desired_width ( child );
                continue;
            }
            width += widget_get_desired_width ( child );
        }
        if ( active_widgets > 0 ) {
            width += ( active_widgets - 1 ) * spacing;
        }
    }
    else {
        for ( GList *iter = g_list_first ( b->children ); iter != NULL; iter = g_list_next ( iter ) ) {
            widget * child = (widget *) iter->data;
            if ( !child->enabled ) {
                continue;
            }
            width = MAX ( widget_get_desired_width ( child ), width );
        }
    }
    width += widget_padding_get_padding_width ( wid );
    return width;
}
static int box_get_desired_height ( widget *wid )
{
    box *b      = (box *) wid;
    int spacing = distance_get_pixel ( b->spacing, b->type );
    int height  = 0;
    if ( b->type == ROFI_ORIENTATION_VERTICAL ) {
        int active_widgets = 0;
        for ( GList *iter = g_list_first ( b->children ); iter != NULL; iter = g_list_next ( iter ) ) {
            widget * child = (widget *) iter->data;
            if ( !child->enabled ) {
                continue;
            }
            active_widgets++;
            height += widget_get_desired_height ( child );
        }
        if ( active_widgets > 0 ) {
            height += ( active_widgets - 1 ) * spacing;
        }
    }
    else {
        for ( GList *iter = g_list_first ( b->children ); iter != NULL; iter = g_list_next ( iter ) ) {
            widget * child = (widget *) iter->data;
            if ( !child->enabled ) {
                continue;
            }
            height = MAX ( widget_get_desired_height ( child ), height );
        }
    }
    height += widget_padding_get_padding_height ( wid );
    return height;
}

static void vert_calculate_size ( box *b )
{
    int spacing           = distance_get_pixel ( b->spacing, ROFI_ORIENTATION_VERTICAL );
    int expanding_widgets = 0;
    int active_widgets    = 0;
    int rem_width         = widget_padding_get_remaining_width ( WIDGET ( b ) );
    int rem_height        = widget_padding_get_remaining_height ( WIDGET ( b ) );
    for ( GList *iter = g_list_first ( b->children ); iter != NULL; iter = g_list_next ( iter ) ) {
        widget * child = (widget *) iter->data;
        if ( child->enabled && child->expand == FALSE ) {
            widget_resize ( child, rem_width, widget_get_desired_height ( child ) );
        }
    }
    b->max_size = 0;
    for ( GList *iter = g_list_first ( b->children ); iter != NULL; iter = g_list_next ( iter ) ) {
        widget * child = (widget *) iter->data;
        if ( !child->enabled ) {
            continue;
        }
        active_widgets++;
        if ( child->expand == TRUE ) {
            expanding_widgets++;
            continue;
        }
        if ( child->h > 0 ) {
            b->max_size += child->h;
        }
    }
    if ( active_widgets > 0 ) {
        b->max_size += ( active_widgets - 1 ) * spacing;
    }
    if ( b->max_size > rem_height ) {
        b->max_size = rem_height;
        g_debug ( "Widgets to large (height) for box: %d %d", b->max_size, b->widget.h );
        return;
    }
    if ( active_widgets > 0 ) {
        int    top   = widget_padding_get_top ( WIDGET ( b ) );
        double rem   = rem_height - b->max_size;
        int    index = 0;
        for ( GList *iter = g_list_first ( b->children ); iter != NULL; iter = g_list_next ( iter ) ) {
            widget * child = (widget *) iter->data;
            if ( child->enabled == FALSE ) {
                continue;
            }
            if ( child->expand == TRUE ) {
                // Re-calculate to avoid round issues leaving one pixel left.
                int expanding_widgets_size = ( rem ) / ( expanding_widgets - index );
                widget_move ( child, widget_padding_get_left ( WIDGET ( b ) ), top );
                top += expanding_widgets_size;
                widget_resize ( child, rem_width, expanding_widgets_size );
                top += spacing;
                rem -= expanding_widgets_size;
                index++;
            }
            else {
                widget_move ( child, widget_padding_get_left ( WIDGET ( b ) ), top );
                top += widget_get_height (  child );
                top += spacing;
            }
        }
    }
    b->max_size += widget_padding_get_padding_height ( WIDGET ( b ) );
}
static void hori_calculate_size ( box *b )
{
    int spacing           = distance_get_pixel ( b->spacing, ROFI_ORIENTATION_HORIZONTAL );
    int expanding_widgets = 0;
    int active_widgets    = 0;
    int rem_width         = widget_padding_get_remaining_width ( WIDGET ( b ) );
    int rem_height        = widget_padding_get_remaining_height ( WIDGET ( b ) );
    for ( GList *iter = g_list_first ( b->children ); iter != NULL; iter = g_list_next ( iter ) ) {
        widget * child = (widget *) iter->data;
        if ( child->enabled && child->expand == FALSE ) {
            widget_resize ( child,
                            widget_get_desired_width ( child ), //child->w,
                            rem_height );
        }
    }
    b->max_size = 0;
    for ( GList *iter = g_list_first ( b->children ); iter != NULL; iter = g_list_next ( iter ) ) {
        widget * child = (widget *) iter->data;
        if ( !child->enabled ) {
            continue;
        }
        active_widgets++;
        if ( child->expand == TRUE ) {
            expanding_widgets++;
            continue;
        }
        // Size used by fixed width widgets.
        if ( child->h > 0 ) {
            b->max_size += child->w;
        }
    }
    b->max_size += MAX ( 0, ( ( active_widgets - 1 ) * spacing ) );
    if ( b->max_size > ( rem_width ) ) {
        b->max_size = rem_width;
        g_debug ( "Widgets to large (width) for box: %d %d", b->max_size, b->widget.w );
        //return;
    }
    if ( active_widgets > 0 ) {
        int    left  = widget_padding_get_left ( WIDGET ( b ) );
        double rem   = rem_width - b->max_size;
        int    index = 0;
        if ( rem < 0 ) {
            rem = 0;
        }
        for ( GList *iter = g_list_first ( b->children ); iter != NULL; iter = g_list_next ( iter ) ) {
            widget * child = (widget *) iter->data;
            if ( child->enabled == FALSE  ) {
                continue;
            }
            if ( child->expand == TRUE ) {
                // Re-calculate to avoid round issues leaving one pixel left.
                int expanding_widgets_size = ( rem ) / ( expanding_widgets - index );
                widget_move ( child, left, widget_padding_get_top ( WIDGET ( b ) ) );
                left += expanding_widgets_size;
                widget_resize ( child, expanding_widgets_size, rem_height );
                left += spacing;
                rem  -= expanding_widgets_size;
                index++;
            }
            else {
                widget_move ( child, left, widget_padding_get_top ( WIDGET ( b ) ) );
                left += widget_get_width (  child );
                left += spacing;
            }
        }
    }
    b->max_size += widget_padding_get_padding_width ( WIDGET ( b ) );
}

static void box_draw ( widget *wid, cairo_t *draw )
{
    box *b = (box *) wid;
    for ( GList *iter = g_list_first ( b->children ); iter != NULL; iter = g_list_next ( iter ) ) {
        widget * child = (widget *) iter->data;
        widget_draw ( child, draw );
    }
}

static void box_free ( widget *wid )
{
    box *b = (box *) wid;

    for ( GList *iter = g_list_first ( b->children ); iter != NULL; iter = g_list_next ( iter ) ) {
        widget * child = (widget *) iter->data;
        widget_free ( child );
    }
    g_list_free ( b->children );
    g_free ( b );
}

void box_add ( box *box, widget *child, gboolean expand )
{
    if ( box == NULL ) {
        return;
    }
    // Make sure box is width/heigh enough.
    if ( box->type == ROFI_ORIENTATION_VERTICAL ) {
        int width = box->widget.w;
        width         = MAX ( width, child->w + widget_padding_get_padding_width ( WIDGET ( box ) ) );
        box->widget.w = width;
    }
    else {
        int height = box->widget.h;
        height        = MAX ( height, child->h + widget_padding_get_padding_height ( WIDGET ( box ) ) );
        box->widget.h = height;
    }
    child->expand = rofi_theme_get_boolean ( child, "expand", expand );
    g_assert ( child->parent == WIDGET ( box ) );
    box->children = g_list_append ( box->children, (void *) child );
    widget_update ( WIDGET ( box ) );
}

static void box_resize ( widget *widget, short w, short h )
{
    box *b = (box *) widget;
    if ( b->widget.w != w || b->widget.h != h ) {
        b->widget.w = w;
        b->widget.h = h;
        widget_update ( widget );
    }
}

static widget *box_find_mouse_target ( widget *wid, WidgetType type, gint x, gint y )
{
    box *b = (box *) wid;
    for ( GList *iter = g_list_first ( b->children ); iter != NULL; iter = g_list_next ( iter ) ) {
        widget * child = (widget *) iter->data;
        if ( !child->enabled ) {
            continue;
        }
        if ( widget_intersect ( child, x, y ) ) {
            gint   rx      = x - child->x;
            gint   ry      = y - child->y;
            widget *target = widget_find_mouse_target ( child, type, rx, ry );
            if ( target != NULL ) {
                return target;
            }
        }
    }
    return NULL;
}

static void box_set_state ( widget *wid, const char *state )
{
<<<<<<< HEAD
    for ( GList *iter = g_list_first ( ( (box*) wid )->children ); iter != NULL; iter = g_list_next ( iter ) ) {
=======
    for ( GList *iter = g_list_first ( ( (box *) wid )->children ); iter != NULL; iter = g_list_next ( iter ) ) {
>>>>>>> e4e59b99
        widget * child = (widget *) iter->data;
        widget_set_state ( child, state );
    }
}

box * box_create ( widget *parent, const char *name, RofiOrientation type )
{
    box *b = g_malloc0 ( sizeof ( box ) );
    // Initialize widget.
    widget_init ( WIDGET ( b ), parent, WIDGET_TYPE_UNKNOWN, name );
    b->type                      = type;
    b->widget.draw               = box_draw;
    b->widget.free               = box_free;
    b->widget.resize             = box_resize;
    b->widget.update             = box_update;
    b->widget.find_mouse_target  = box_find_mouse_target;
    b->widget.get_desired_height = box_get_desired_height;
    b->widget.get_desired_width  = box_get_desired_width;
    b->widget.set_state          = box_set_state;

    b->type = rofi_theme_get_orientation ( WIDGET ( b ), "orientation", b->type );

    b->spacing = rofi_theme_get_distance ( WIDGET ( b ), "spacing", DEFAULT_SPACING );
    return b;
}

static void box_update ( widget *wid  )
{
    box *b = (box *) wid;
    switch ( b->type )
    {
    case ROFI_ORIENTATION_VERTICAL:
        vert_calculate_size ( b );
        break;
    case ROFI_ORIENTATION_HORIZONTAL:
    default:
        hori_calculate_size ( b );
    }
    if ( wid->parent ) {
        widget_update ( wid->parent );
    }
}<|MERGE_RESOLUTION|>--- conflicted
+++ resolved
@@ -334,11 +334,7 @@
 
 static void box_set_state ( widget *wid, const char *state )
 {
-<<<<<<< HEAD
-    for ( GList *iter = g_list_first ( ( (box*) wid )->children ); iter != NULL; iter = g_list_next ( iter ) ) {
-=======
     for ( GList *iter = g_list_first ( ( (box *) wid )->children ); iter != NULL; iter = g_list_next ( iter ) ) {
->>>>>>> e4e59b99
         widget * child = (widget *) iter->data;
         widget_set_state ( child, state );
     }
