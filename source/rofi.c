--- conflicted
+++ resolved
@@ -1615,8 +1615,7 @@
     state->top_offset = state->border * 1 + state->line_height + 2 + config.line_margin * 2;
 
     // Move indicator to end.
-    widget_move ( WIDGET ( state->case_indicator ), state->border + textbox_get_width ( state->prompt_tb ) + entrybox_width,
-                  state->border );
+    widget_move ( WIDGET ( state->case_indicator ), state->border + textbox_get_width ( state->prompt_tb ) + entrybox_width, state->border );
 
     textbox_text ( state->case_indicator, get_matching_state () );
     state->message_tb = NULL;
@@ -1779,10 +1778,7 @@
     while ( !menu_state_get_completed ( state )  ) {
         g_main_context_iteration ( NULL, TRUE );
     }
-<<<<<<< HEAD
     menu_state_set_active ( NULL );
-=======
->>>>>>> 69b88caa
     menu_state_free ( state );
     release_keyboard ( display );
 }
@@ -2217,6 +2213,8 @@
         TICK_N ( "Load config" );
     }
 }
+
+
 
 /**
  * Process X11 events in the main-loop (gui-thread) of the application.
