--- conflicted
+++ resolved
@@ -970,13 +970,6 @@
             }
             g_free ( etc );
         }
-<<<<<<< HEAD
-        // Load in config from X resources.
-        if ( config.backend == DISPLAY_XCB ) {
-            config_parse_xresource_options ( xcb );
-        }
-=======
->>>>>>> 1a1dc728
 
         if ( config_path && g_file_test ( config_path, G_FILE_TEST_IS_REGULAR ) ) {
             if ( rofi_theme_parse_file ( config_path ) ) {
