--- conflicted
+++ resolved
@@ -91,15 +91,6 @@
 
 void process_result ( RofiViewState *state );
 void process_result_error ( RofiViewState *state );
-<<<<<<< HEAD
-
-void rofi_set_return_code ( int code )
-{
-    return_code = code;
-}
-=======
-gboolean main_loop_x11_event_handler ( G_GNUC_UNUSED gpointer data );
->>>>>>> 5a204829
 
 void rofi_set_return_code ( int code )
 {
@@ -247,10 +238,6 @@
              */
             __run_switcher_internal ( mode, input );
             g_free ( input );
-<<<<<<< HEAD
-=======
-            main_loop_x11_event_handler ( NULL );
->>>>>>> 5a204829
             return;
         }
         // Cleanup
@@ -275,12 +262,6 @@
         return EXIT_FAILURE;
     }
     rofi_view_error_dialog ( msg, markup );
-<<<<<<< HEAD
-=======
-    //teardown ( pfd );
-    // TODO this looks incorrect.
-    // g_main_loop_quit ( main_loop );
->>>>>>> 5a204829
     return EXIT_SUCCESS;
 }
 
@@ -485,44 +466,13 @@
             // cleanup
             if ( rofi_view_get_active () == NULL ) {
                 teardown ( pfd );
-<<<<<<< HEAD
                 g_main_loop_quit ( main_loop );
             }
-=======
-                if (  !daemon_mode ) {
-                    g_main_loop_quit ( main_loop );
-                }
-            }
-        }
-        return G_SOURCE_CONTINUE;
-    }
-    // X11 produced an event. Consume them.
-    while ( XPending ( display ) ) {
-        XEvent ev;
-        // Read event, we know this won't block as we checked with XPending.
-        XNextEvent ( display, &ev );
-        if ( sndisplay != NULL ) {
-            sn_display_process_event ( sndisplay, &ev );
-        }
-        // If we get an event that does not belong to a window:
-        // Ignore it.
-        if ( ev.xany.window == None ) {
-            continue;
-        }
-        // If keypress, handle it.
-        if ( ev.type == KeyPress ) {
-            handle_keypress ( &ev );
->>>>>>> 5a204829
         }
     }
     return G_SOURCE_CONTINUE;
 }
 
-/**
- * Process signals in the main-loop (gui-thread) of the application.
- *
- * returns TRUE when mainloop should be stopped.
- */
 
 static gboolean main_loop_signal_handler_int ( G_GNUC_UNUSED gpointer data )
 {
@@ -615,82 +565,6 @@
     return G_SOURCE_REMOVE;
 }
 
-static gboolean startup ( G_GNUC_UNUSED gpointer data )
-{
-    // flags to run immediately and exit
-    char *sname = NULL;
-    char *msg   = NULL;
-    // Dmenu mode.
-    if ( dmenu_mode == TRUE ) {
-        // force off sidebar mode:
-        config.sidebar_mode = FALSE;
-        int retv = run_dmenu ();
-        if ( retv ) {
-            rofi_set_return_code ( EXIT_SUCCESS );
-            // Directly exit.
-            g_main_loop_quit ( main_loop );
-        }
-    }
-    else if ( find_arg_str (  "-e", &( msg ) ) ) {
-        int markup = FALSE;
-        if ( find_arg ( "-markup" ) >= 0 ) {
-            markup = TRUE;
-        }
-        show_error_message ( msg, markup );
-    }
-    else if ( find_arg_str ( "-show", &sname ) == TRUE ) {
-        int index = switcher_get ( sname );
-        if ( index < 0 ) {
-            // Add it to the list
-            index = add_mode ( sname );
-            // Complain
-            if ( index >= 0 ) {
-                fprintf ( stdout, "Mode %s not enabled. Please add it to the list of enabled modi: %s\n",
-                          sname, config.modi );
-                fprintf ( stdout, "Adding mode: %s\n", sname );
-            }
-            // Run it anyway if found.
-        }
-        if ( index >= 0 ) {
-            run_switcher ( index );
-            g_idle_add ( delayed_start, GINT_TO_POINTER ( index ) );
-        }
-        else {
-            fprintf ( stderr, "The %s switcher has not been enabled\n", sname );
-            return G_SOURCE_REMOVE;
-        }
-    }
-    else{
-        // Daemon mode, Listen to key presses..
-        if ( !grab_global_keybindings () ) {
-            fprintf ( stderr, "Rofi was launched in daemon mode, but no key-binding was specified.\n" );
-            fprintf ( stderr, "Please check the manpage on how to specify a key-binding.\n" );
-            fprintf ( stderr, "The following modi are enabled and keys can be specified:\n" );
-            for ( unsigned int i = 0; i < num_modi; i++ ) {
-                const char *name = mode_get_name ( modi[i] );
-                fprintf ( stderr, "\t* "color_bold "%s"color_reset ": -key-%s <key>\n", name, name );
-            }
-            // Cleanup
-            return G_SOURCE_REMOVE;
-        }
-        if ( !quiet ) {
-            fprintf ( stdout, "Rofi is launched in daemon mode.\n" );
-            print_global_keybindings ();
-        }
-
-        // done starting deamon.
-
-        if ( sncontext != NULL ) {
-            sn_launchee_context_complete ( sncontext );
-        }
-        daemon_mode = TRUE;
-        XSelectInput ( display, DefaultRootWindow ( display ), KeyPressMask );
-        XFlush ( display );
-    }
-
-    return G_SOURCE_REMOVE;
-}
-
 int main ( int argc, char *argv[] )
 {
     TIMINGS_START ();
@@ -886,28 +760,16 @@
         config_parse_xresources_theme_dump ();
         exit ( EXIT_SUCCESS );
     }
-<<<<<<< HEAD
 
     main_loop_source = g_water_xcb_source_new_for_connection ( NULL, xcb_connection, main_loop_x11_event_handler, NULL, NULL );
 
     TICK_N ( "X11 Setup " );
 
-=======
-    // Parse the keybindings.
-    parse_keys_abe ();
-    TICK_N ( "Parse ABE" );
-
->>>>>>> 5a204829
     rofi_view_workers_initialize ();
 
     // Setup signal handling sources.
     // SIGINT
     g_unix_signal_add ( SIGINT, main_loop_signal_handler_int, NULL );
-<<<<<<< HEAD
-=======
-    // SIGUSR1
-    g_unix_signal_add ( SIGUSR1, main_loop_signal_handler_usr1, NULL );
->>>>>>> 5a204829
 
     g_idle_add ( startup, NULL );
 
