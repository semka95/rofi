--- conflicted
+++ resolved
@@ -35,6 +35,7 @@
 #include <stdlib.h>
 #include <string.h>
 // GFile stuff.
+#include "display.h"
 #include "helper.h"
 #include "rofi-icon-fetcher.h"
 #include "rofi-types.h"
@@ -43,15 +44,8 @@
 #include "theme-parser.h"
 #include "theme.h"
 #include "view.h"
-<<<<<<< HEAD
-#include "rofi.h"
-#include "rofi-types.h"
-#include "display.h"
-#include "rofi-icon-fetcher.h"
-=======
 #include "widgets/textbox.h"
 #include <gio/gio.h>
->>>>>>> 954fc728
 
 void yyerror(YYLTYPE *yylloc, const char *, const char *);
 static gboolean distance_compare(RofiDistance d, RofiDistance e) {
