/*
 * rofi
 *
 * MIT/X11 License
 * Copyright © 2013-2020 Qball Cow <qball@gmpclient.org>
 *
 * Permission is hereby granted, free of charge, to any person obtaining
 * a copy of this software and associated documentation files (the
 * "Software"), to deal in the Software without restriction, including
 * without limitation the rights to use, copy, modify, merge, publish,
 * distribute, sublicense, and/or sell copies of the Software, and to
 * permit persons to whom the Software is furnished to do so, subject to
 * the following conditions:
 *
 * The above copyright notice and this permission notice shall be
 * included in all copies or substantial portions of the Software.
 *
 * THE SOFTWARE IS PROVIDED "AS IS", WITHOUT WARRANTY OF ANY KIND, EXPRESS
 * OR IMPLIED, INCLUDING BUT NOT LIMITED TO THE WARRANTIES OF
 * MERCHANTABILITY, FITNESS FOR A PARTICULAR PURPOSE AND NONINFRINGEMENT.
 * IN NO EVENT SHALL THE AUTHORS OR COPYRIGHT HOLDERS BE LIABLE FOR ANY
 * CLAIM, DAMAGES OR OTHER LIABILITY, WHETHER IN AN ACTION OF CONTRACT,
 * TORT OR OTHERWISE, ARISING FROM, OUT OF OR IN CONNECTION WITH THE
 * SOFTWARE OR THE USE OR OTHER DEALINGS IN THE SOFTWARE.
 *
 */

/** The log domain of this Helper. */
#define G_LOG_DOMAIN    "Helpers.IconFetcher"

#include "rofi-icon-fetcher.h"
#include "rofi-types.h"
#include "helper.h"
#include "settings.h"

#include "xcb.h"
#include "keyb.h"
#include "view.h"

#include "nkutils-xdg-theme.h"

#include <stdint.h>
#include <jpeglib.h>

typedef struct
{
    // Context for icon-themes.
    NkXdgThemeContext *xdg_context;

    // On name.
    GHashTable        *icon_cache;
    // On uid.
    GHashTable        *icon_cache_uid;

    uint32_t          last_uid;
} IconFetcher;

typedef struct
{
    char  *name;
    GList *sizes;
} IconFetcherNameEntry;

typedef struct
{
    thread_state         state;

    GCond                *cond;
    GMutex               *mutex;
    unsigned int         *acount;

    uint32_t             uid;
    int                  size;
    cairo_surface_t      *surface;

    IconFetcherNameEntry *entry;
} IconFetcherEntry;

/**
 * The icon fetcher internal state.
 */
IconFetcher *rofi_icon_fetcher_data = NULL;

static void rofi_icon_fetch_entry_free ( gpointer data )
{
    IconFetcherNameEntry *entry = (IconFetcherNameEntry *) data;

    // Free name/key.
    g_free ( entry->name );

    for ( GList *iter = g_list_first ( entry->sizes ); iter; iter = g_list_next ( iter ) ) {
        IconFetcherEntry *sentry = (IconFetcherEntry *) ( iter->data );

        cairo_surface_destroy ( sentry->surface );
        g_free ( sentry );
    }

    g_list_free ( entry->sizes );
    g_free ( entry );
}

void rofi_icon_fetcher_init ( void )
{
    g_assert ( rofi_icon_fetcher_data == NULL );

    static const gchar * const icon_fallback_themes[] = {
        "Adwaita",
        "gnome",
        NULL
    };
    const char                 *themes[2] = { config.icon_theme, NULL };

    rofi_icon_fetcher_data = g_malloc0 ( sizeof ( IconFetcher ) );

    rofi_icon_fetcher_data->xdg_context = nk_xdg_theme_context_new ( icon_fallback_themes, NULL );
    nk_xdg_theme_preload_themes_icon ( rofi_icon_fetcher_data->xdg_context, themes );

    rofi_icon_fetcher_data->icon_cache_uid = g_hash_table_new ( g_direct_hash, g_direct_equal );
    rofi_icon_fetcher_data->icon_cache     = g_hash_table_new_full ( g_str_hash, g_str_equal, NULL, rofi_icon_fetch_entry_free );
}

void rofi_icon_fetcher_destroy ( void )
{
    if ( rofi_icon_fetcher_data == NULL ) {
        return;
    }

    nk_xdg_theme_context_free ( rofi_icon_fetcher_data->xdg_context );

    g_hash_table_unref ( rofi_icon_fetcher_data->icon_cache_uid );
    g_hash_table_unref ( rofi_icon_fetcher_data->icon_cache );

    g_free ( rofi_icon_fetcher_data );
}

static cairo_surface_t* cairo_image_surface_create_from_jpeg_private ( struct jpeg_decompress_struct* cinfo )
{
    cairo_surface_t* surface = 0;
    unsigned char  * data    = 0;
    unsigned char  * rgb     = 0;

    jpeg_read_header ( cinfo, TRUE );
    jpeg_start_decompress ( cinfo );

    surface = cairo_image_surface_create ( CAIRO_FORMAT_RGB24, cinfo->image_width, cinfo->image_height );
    data    = cairo_image_surface_get_data ( surface );
<<<<<<< HEAD
    rgb     = (unsigned char*) ( malloc ( cinfo->output_width * cinfo->output_components ) );
=======
    rgb     = (unsigned char *) ( malloc ( cinfo->output_width * cinfo->output_components ) );
>>>>>>> e4e59b99

    while ( cinfo->output_scanline < cinfo->output_height ) {
        unsigned int i;
        int          scanline = cinfo->output_scanline * cairo_image_surface_get_stride ( surface );

        jpeg_read_scanlines ( cinfo, &rgb, 1 );

        for ( i = 0; i < cinfo->output_width; i++ ) {
            int offset = scanline + ( i * 4 );

            data[offset + 3] = 255;
            data[offset + 2] = rgb[( i * 3 )];
            data[offset + 1] = rgb[( i * 3 ) + 1];
            data[offset    ] = rgb[( i * 3 ) + 2];
        }
    }

    free ( rgb );

    jpeg_finish_decompress ( cinfo );
    jpeg_destroy_decompress ( cinfo );

    cairo_surface_mark_dirty ( surface );

    return surface;
}

static cairo_surface_t* cairo_image_surface_create_from_jpeg ( const char* file )
{
    struct jpeg_decompress_struct cinfo;
    struct jpeg_error_mgr         jerr;
    cairo_surface_t               * surface;
    FILE                          * infile;

    if ( ( infile = fopen ( file, "rb" ) ) == NULL ) {
        return NULL;
    }

    cinfo.err = jpeg_std_error ( &jerr );

    jpeg_create_decompress ( &cinfo );
    jpeg_stdio_src ( &cinfo, infile );

    surface = cairo_image_surface_create_from_jpeg_private ( &cinfo );

    fclose ( infile );

    return surface;
}

static void rofi_icon_fetcher_worker ( thread_state *sdata, G_GNUC_UNUSED gpointer user_data )
{
    g_debug ( "starting up icon fetching thread." );
    // as long as dr->icon is updated atomicly.. (is a pointer write atomic?)
    // this should be fine running in another thread.
    IconFetcherEntry *sentry   = (IconFetcherEntry *) sdata;
    const gchar      *themes[] = {
        config.icon_theme,
        NULL
    };

    const gchar      *icon_path;
    gchar            *icon_path_ = NULL;

    if ( g_path_is_absolute ( sentry->entry->name ) ) {
        icon_path = sentry->entry->name;
    }
    else {
        icon_path = icon_path_ = nk_xdg_theme_get_icon ( rofi_icon_fetcher_data->xdg_context, themes, NULL, sentry->entry->name, sentry->size, 1, TRUE );
        if ( icon_path_ == NULL ) {
            g_debug ( "failed to get icon %s(%d): n/a", sentry->entry->name, sentry->size  );
            return;
        }
        else{
            g_debug ( "found icon %s(%d): %s", sentry->entry->name, sentry->size, icon_path  );
        }
    }
    cairo_surface_t *icon_surf = NULL;
    if ( g_str_has_suffix ( icon_path, ".png" ) ) {
        icon_surf = cairo_image_surface_create_from_png ( icon_path );
    }
    else if (  g_str_has_suffix ( icon_path, ".jpeg" ) || g_str_has_suffix ( icon_path, ".jpg" ) ) {
        icon_surf = cairo_image_surface_create_from_jpeg ( icon_path );
    }
    else if ( g_str_has_suffix ( icon_path, ".svg" ) ) {
        icon_surf = cairo_image_surface_create_from_svg ( icon_path, sentry->size );
    }
    else {
        g_debug ( "icon type not yet supported: %s", icon_path  );
    }
    if ( icon_surf ) {
        if ( cairo_surface_status ( icon_surf ) == CAIRO_STATUS_SUCCESS ) {
            float sw = sentry->size / (float) cairo_image_surface_get_width ( icon_surf );
            float sh = sentry->size / (float) cairo_image_surface_get_height ( icon_surf );

            float scale = ( sw > sh ) ? sh : sw;
            if ( scale < 0.5 ) {
                cairo_surface_t * surface = cairo_image_surface_create (
                    cairo_image_surface_get_format ( icon_surf ),
                    cairo_image_surface_get_width ( icon_surf ) * scale,
                    cairo_image_surface_get_height ( icon_surf ) * scale );

                cairo_t *d = cairo_create ( surface );
                cairo_scale ( d, scale, scale );
                cairo_set_source_surface ( d, icon_surf, 0.0, 0.0 );
                cairo_pattern_set_filter ( cairo_get_source ( d ), CAIRO_FILTER_FAST );
                cairo_paint ( d );

                cairo_destroy ( d );
                cairo_surface_destroy ( icon_surf );
                icon_surf = surface;
            }
        }
        // check if surface is valid.
        if ( cairo_surface_status ( icon_surf ) != CAIRO_STATUS_SUCCESS ) {
            g_debug ( "icon failed to open: %s(%d): %s", sentry->entry->name, sentry->size, icon_path );
            cairo_surface_destroy ( icon_surf );
            icon_surf = NULL;
        }
        sentry->surface = icon_surf;
    }
    g_free ( icon_path_ );
    rofi_view_reload ();
}

uint32_t rofi_icon_fetcher_query ( const char *name, const int size )
{
    g_debug ( "Query: %s(%d)", name, size );
    IconFetcherNameEntry *entry = g_hash_table_lookup ( rofi_icon_fetcher_data->icon_cache, name );
    if ( entry == NULL ) {
        entry       = g_new0 ( IconFetcherNameEntry, 1 );
        entry->name = g_strdup ( name );
        g_hash_table_insert ( rofi_icon_fetcher_data->icon_cache, entry->name, entry );
    }
    IconFetcherEntry *sentry;
    for ( GList *iter = g_list_first ( entry->sizes ); iter; iter = g_list_next ( iter ) ) {
        sentry = iter->data;
        if ( sentry->size == size ) {
            return sentry->uid;
        }
    }

    // Not found.
    sentry          = g_new0 ( IconFetcherEntry, 1 );
    sentry->uid     = ++( rofi_icon_fetcher_data->last_uid );
    sentry->size    = size;
    sentry->entry   = entry;
    sentry->surface = NULL;

    entry->sizes = g_list_prepend ( entry->sizes, sentry );
    g_hash_table_insert ( rofi_icon_fetcher_data->icon_cache_uid, GINT_TO_POINTER ( sentry->uid ), sentry );

    // Push into fetching queue.
    sentry->state.callback = rofi_icon_fetcher_worker;
    g_thread_pool_push ( tpool, sentry, NULL );

    return sentry->uid;
}

cairo_surface_t * rofi_icon_fetcher_get  ( const uint32_t uid )
{
    IconFetcherEntry *sentry = g_hash_table_lookup ( rofi_icon_fetcher_data->icon_cache_uid, GINT_TO_POINTER ( uid ) );
    if ( sentry ) {
        return sentry->surface;
    }
    return NULL;
}<|MERGE_RESOLUTION|>--- conflicted
+++ resolved
@@ -144,11 +144,7 @@
 
     surface = cairo_image_surface_create ( CAIRO_FORMAT_RGB24, cinfo->image_width, cinfo->image_height );
     data    = cairo_image_surface_get_data ( surface );
-<<<<<<< HEAD
-    rgb     = (unsigned char*) ( malloc ( cinfo->output_width * cinfo->output_components ) );
-=======
     rgb     = (unsigned char *) ( malloc ( cinfo->output_width * cinfo->output_components ) );
->>>>>>> e4e59b99
 
     while ( cinfo->output_scanline < cinfo->output_height ) {
         unsigned int i;
