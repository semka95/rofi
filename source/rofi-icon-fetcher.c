--- conflicted
+++ resolved
@@ -250,53 +250,15 @@
 
     return surface;
 }
-<<<<<<< HEAD
-struct jpegErrorManager
-{
-    /* "public" fields */
-    struct jpeg_error_mgr pub;
-    /* for return to caller */
-    jmp_buf               setjmp_buffer;
-};
-char jpegLastErrorMsg[JMSG_LENGTH_MAX];
-static void jpegErrorExit ( j_common_ptr cinfo )
-{
-    /* cinfo->err actually points to a jpegErrorManager struct */
-    struct jpegErrorManager* myerr = (struct jpegErrorManager*) cinfo->err;
-
-    /* Create the message */
-    ( *( cinfo->err->format_message ) )( cinfo, jpegLastErrorMsg );
-    g_warning ( jpegLastErrorMsg );
-
-    /* Jump to the setjmp point */
-    longjmp ( myerr->setjmp_buffer, 1 );
-}
-
-static cairo_surface_t* cairo_image_surface_create_from_jpeg ( const char* file )
-=======
 
 gboolean rofi_icon_fetcher_file_is_image ( const char * const path )
->>>>>>> 176adbde
 {
     if ( path == NULL ) {
         return FALSE;
     }
-<<<<<<< HEAD
-
-    struct jpegErrorManager jerr;
-    cinfo.err           = jpeg_std_error ( &jerr.pub );
-    jerr.pub.error_exit = jpegErrorExit;
-    /* Establish the setjmp return context for my_error_exit to use. */
-    if ( setjmp ( jerr.setjmp_buffer ) ) {
-        /* If we get here, the JPEG code has signaled an error. */
-        jpeg_destroy_decompress ( &cinfo );
-        fclose ( infile );
-        return NULL;
-=======
     const char *suf = strrchr ( path, '.' );
     if ( suf == NULL  ) {
         return FALSE;
->>>>>>> 176adbde
     }
     suf++;
 
@@ -336,18 +298,6 @@
         }
     }
     cairo_surface_t *icon_surf = NULL;
-<<<<<<< HEAD
-    if ( g_str_has_suffix ( icon_path, ".png" ) || g_str_has_suffix ( icon_path, ".PNG" )  ) {
-        icon_surf = cairo_image_surface_create_from_png ( icon_path );
-    }
-    else if (  g_str_has_suffix ( icon_path, ".jpeg" ) || g_str_has_suffix ( icon_path, ".jpg" ) ||
-               g_str_has_suffix ( icon_path, ".JPEG" ) || g_str_has_suffix ( icon_path, ".JPG" )
-               ) {
-        icon_surf = cairo_image_surface_create_from_jpeg ( icon_path );
-    }
-    else if ( g_str_has_suffix ( icon_path, ".svg" ) || g_str_has_suffix ( icon_path, ".SVG" ) ) {
-        icon_surf = cairo_image_surface_create_from_svg ( icon_path, sentry->size );
-=======
 
     const char      *suf = strrchr ( icon_path, '.' );
     if ( suf == NULL  ) {
@@ -362,7 +312,6 @@
         if ( pb ) {
             g_object_unref ( pb );
         }
->>>>>>> 176adbde
     }
     else {
         icon_surf = rofi_icon_fetcher_get_surface_from_pixbuf ( pb );
