/*
 * rofi
 *
 * MIT/X11 License
 * Copyright © 2013-2017 Qball Cow <qball@gmpclient.org>
 *
 * Permission is hereby granted, free of charge, to any person obtaining
 * a copy of this software and associated documentation files (the
 * "Software"), to deal in the Software without restriction, including
 * without limitation the rights to use, copy, modify, merge, publish,
 * distribute, sublicense, and/or sell copies of the Software, and to
 * permit persons to whom the Software is furnished to do so, subject to
 * the following conditions:
 *
 * The above copyright notice and this permission notice shall be
 * included in all copies or substantial portions of the Software.
 *
 * THE SOFTWARE IS PROVIDED "AS IS", WITHOUT WARRANTY OF ANY KIND, EXPRESS
 * OR IMPLIED, INCLUDING BUT NOT LIMITED TO THE WARRANTIES OF
 * MERCHANTABILITY, FITNESS FOR A PARTICULAR PURPOSE AND NONINFRINGEMENT.
 * IN NO EVENT SHALL THE AUTHORS OR COPYRIGHT HOLDERS BE LIABLE FOR ANY
 * CLAIM, DAMAGES OR OTHER LIABILITY, WHETHER IN AN ACTION OF CONTRACT,
 * TORT OR OTHERWISE, ARISING FROM, OUT OF OR IN CONNECTION WITH THE
 * SOFTWARE OR THE USE OR OTHER DEALINGS IN THE SOFTWARE.
 *
 */

/** The Rofi View log domain */
#define G_LOG_DOMAIN    "View"

#include <config.h>
#include <stdio.h>
#include <stdlib.h>
#include <string.h>
#include <unistd.h>
#include <stdint.h>
#include <signal.h>
#include <errno.h>
#include <time.h>
#include <locale.h>
#include <xkbcommon/xkbcommon-x11.h>
#include <xcb/xkb.h>
#include <xcb/xcb_ewmh.h>
#include <xcb/xcb_icccm.h>

#include <cairo.h>
#include <cairo-xcb.h>

#define SN_API_NOT_YET_FROZEN
#include <libsn/sn.h>

#include "timings.h"
#include "settings.h"

#include "rofi.h"
#include "mode.h"
#include "xcb-internal.h"
#include "helper.h"
#include "helper-theme.h"
#include "xrmoptions.h"
#include "dialogs/dialogs.h"

#include "view.h"
#include "view-internal.h"

#include "theme.h"

#include "xcb.h"

/**
 * @param state The handle to the view
 * @param qr    Indicate if queue_redraw should be called on changes.
 *
 * Update the state of the view. This involves filter state.
 */
void rofi_view_update ( RofiViewState *state, gboolean qr );

static int rofi_view_calculate_height ( RofiViewState *state );

/** Thread pool used for filtering */
GThreadPool *tpool = NULL;

/** Global pointer to the currently active RofiViewState */
RofiViewState *current_active_menu = NULL;

/**
 * Structure holding cached state.
 */
struct
{
    /** main x11 windows */
    xcb_window_t       main_window;
    /** surface containing the fake background. */
    cairo_surface_t    *fake_bg;
    /** Draw context  for main window */
    xcb_gcontext_t     gc;
    /** Main X11 side pixmap to draw on. */
    xcb_pixmap_t       edit_pixmap;
    /** Cairo Surface for edit_pixmap */
    cairo_surface_t    *edit_surf;
    /** Drawable context for edit_surf */
    cairo_t            *edit_draw;
    /** Indicate that fake background should be drawn relative to the window */
    int                fake_bgrel;
    /** Main flags */
    MenuFlags          flags;
    /** List of stacked views */
    GQueue             views;
    /** Current work area */
    workarea           mon;
    /** timeout for reloading */
    guint              idle_timeout;
    /** debug counter for redraws */
    unsigned long long count;
    /** redraw idle time. */
    guint              repaint_source;
    /** Window fullscreen */
    gboolean           fullscreen;
} CacheState = {
    .main_window    = XCB_WINDOW_NONE,
    .fake_bg        = NULL,
    .edit_surf      = NULL,
    .edit_draw      = NULL,
    .fake_bgrel     = FALSE,
    .flags          = MENU_NORMAL,
    .views          = G_QUEUE_INIT,
    .idle_timeout   =               0,
    .count          =              0L,
    .repaint_source =               0,
    .fullscreen     = FALSE,
};

void rofi_view_get_current_monitor ( int *width, int *height )
{
    if ( width ) {
        *width = CacheState.mon.w;
    }
    if ( height ) {
        *height = CacheState.mon.h;
    }
}
static char * get_matching_state ( void )
{
    if ( config.case_sensitive ) {
        if ( config.sort ) {
            return "±";
        }
        else {
            return "-";
        }
    }
    else{
        if ( config.sort ) {
            return "+";
        }
    }
    return " ";
}

/**
 * Levenshtein Sorting.
 */
static int lev_sort ( const void *p1, const void *p2, void *arg )
{
    const int *a         = p1;
    const int *b         = p2;
    int       *distances = arg;

    return distances[*a] - distances[*b];
}

/**
 * Stores a screenshot of Rofi at that point in time.
 */
void rofi_capture_screenshot ( void )
{
    const char *outp = g_getenv ( "ROFI_PNG_OUTPUT" );
    if ( CacheState.edit_surf == NULL ) {
        // Nothing to store.
        g_warning ( "There is no rofi surface to store" );
        return;
    }
    const char *xdg_pict_dir = g_get_user_special_dir ( G_USER_DIRECTORY_PICTURES );
    if ( outp == NULL && xdg_pict_dir == NULL ) {
        g_warning ( "XDG user picture directory or ROFI_PNG_OUTPUT is not set. Cannot store screenshot." );
        return;
    }
    // Get current time.
    GDateTime *now = g_date_time_new_now_local ();
    // Format filename.
    char      *timestmp = g_date_time_format ( now, "rofi-%Y-%m-%d-%H%M" );
    char      *filename = g_strdup_printf ( "%s-%05d.png", timestmp, 0 );
    // Build full path
    char      *fpath = NULL;
    if ( outp == NULL ) {
        int index = 0;
        fpath = g_build_filename ( xdg_pict_dir, filename, NULL );
        while ( g_file_test ( fpath, G_FILE_TEST_EXISTS ) && index < 99 ) {
            g_free ( fpath );
            g_free ( filename );
            // Try the next index.
            index++;
            // Format filename.
            filename = g_strdup_printf ( "%s-%05d.png", timestmp, index );
            // Build full path
            fpath = g_build_filename ( xdg_pict_dir, filename, NULL );
        }
    }
    else {
        fpath = g_strdup ( outp );
    }
    fprintf ( stderr, color_green "Storing screenshot %s\n"color_reset, fpath );
    cairo_status_t status = cairo_surface_write_to_png ( CacheState.edit_surf, fpath );
    if ( status != CAIRO_STATUS_SUCCESS ) {
        g_warning ( "Failed to produce screenshot '%s', got error: '%s'", fpath,
                    cairo_status_to_string ( status ) );
    }
    g_free ( fpath );
    g_free ( filename );
    g_free ( timestmp );
    g_date_time_unref ( now );
}

static gboolean rofi_view_repaint ( G_GNUC_UNUSED void * data  )
{
    if ( current_active_menu  ) {
        // Repaint the view (if needed).
        // After a resize the edit_pixmap surface might not contain anything anymore.
        // If we already re-painted, this does nothing.
        rofi_view_update ( current_active_menu, FALSE );
        g_debug ( "expose event" );
        TICK_N ( "Expose" );
        xcb_copy_area ( xcb->connection, CacheState.edit_pixmap, CacheState.main_window, CacheState.gc,
                        0, 0, 0, 0, current_active_menu->width, current_active_menu->height );
        xcb_flush ( xcb->connection );
        TICK_N ( "flush" );
        CacheState.repaint_source = 0;
    }
    return G_SOURCE_REMOVE;
}

static void rofi_view_update_prompt ( RofiViewState *state )
{
    if ( state->prompt ) {
        const char *str = mode_get_display_name ( state->sw );
        if ( ( state->menu_flags & MENU_PROMPT_COLON ) != 0 ) {
            char *pr = g_strconcat ( str, ":", NULL );
            textbox_text ( state->prompt, pr );
            g_free ( pr );
        }
        else {
            textbox_text ( state->prompt, str );
        }
    }
}

/**
 * Calculates the window position
 */
static void rofi_view_calculate_window_position ( RofiViewState *state )
{
    int location = rofi_theme_get_position ( WIDGET ( state->main_window ), "location", config.location );
    int anchor   = location;
    if ( !listview_get_fixed_num_lines ( state->list_view ) ) {
        anchor = location;
        if ( location == WL_CENTER ) {
            anchor = WL_NORTH;
        }
        else if ( location == WL_EAST ) {
            anchor = WL_NORTH_EAST;
        }
        else if ( location == WL_WEST ) {
            anchor = WL_NORTH_WEST;
        }
    }
    anchor = rofi_theme_get_position ( WIDGET ( state->main_window ), "anchor", anchor );

    if ( CacheState.fullscreen ) {
        state->x = CacheState.mon.x;
        state->y = CacheState.mon.y;
        return;
    }
    state->y = CacheState.mon.y + ( CacheState.mon.h ) / 2;
    state->x = CacheState.mon.x + ( CacheState.mon.w ) / 2;
    // Determine window location
    switch ( location )
    {
    case WL_NORTH_WEST:
        state->x = CacheState.mon.x;
    case WL_NORTH:
        state->y = CacheState.mon.y;
        break;
    case WL_NORTH_EAST:
        state->y = CacheState.mon.y;
    case WL_EAST:
        state->x = CacheState.mon.x + CacheState.mon.w;
        break;
    case WL_SOUTH_EAST:
        state->x = CacheState.mon.x + CacheState.mon.w;
    case WL_SOUTH:
        state->y = CacheState.mon.y + CacheState.mon.h;
        break;
    case WL_SOUTH_WEST:
        state->y = CacheState.mon.y + CacheState.mon.h;
    case WL_WEST:
        state->x = CacheState.mon.x;
        break;
    case WL_CENTER:
    default:
        break;
    }
    switch ( anchor )
    {
    case WL_SOUTH_WEST:
        state->y -= state->height;
        break;
    case WL_SOUTH:
        state->x -= state->width / 2;
        state->y -= state->height;
        break;
    case WL_SOUTH_EAST:
        state->x -= state->width;
        state->y -= state->height;
        break;
    case WL_NORTH_EAST:
        state->x -= state->width;
        break;
    case WL_NORTH_WEST:
        break;
    case WL_NORTH:
        state->x -= state->width / 2;
        break;
    case WL_EAST:
        state->x -= state->width;
        state->y -= state->height / 2;
        break;
    case WL_WEST:
        state->y -= state->height / 2;
        break;
    case WL_CENTER:
        state->y -= state->height / 2;
        state->x -= state->width / 2;
        break;
    default:
        break;
    }
    // Apply offset.
    Distance x = rofi_theme_get_distance ( WIDGET ( state->main_window ), "x-offset", config.x_offset );
    Distance y = rofi_theme_get_distance ( WIDGET ( state->main_window ), "y-offset", config.y_offset );
    state->x += distance_get_pixel ( x, ORIENTATION_HORIZONTAL );
    state->y += distance_get_pixel ( y, ORIENTATION_VERTICAL );
}

static void rofi_view_window_update_size ( RofiViewState * state )
{
    uint16_t mask   = XCB_CONFIG_WINDOW_X | XCB_CONFIG_WINDOW_Y | XCB_CONFIG_WINDOW_WIDTH | XCB_CONFIG_WINDOW_HEIGHT;
    uint32_t vals[] = { state->x, state->y, state->width, state->height };

    // Display it.
    xcb_configure_window ( xcb->connection, CacheState.main_window, mask, vals );
    cairo_destroy ( CacheState.edit_draw );
    cairo_surface_destroy ( CacheState.edit_surf );

    xcb_free_pixmap ( xcb->connection, CacheState.edit_pixmap );
    CacheState.edit_pixmap = xcb_generate_id ( xcb->connection );
    xcb_create_pixmap ( xcb->connection, depth->depth,
                        CacheState.edit_pixmap, CacheState.main_window, state->width, state->height );

    CacheState.edit_surf = cairo_xcb_surface_create ( xcb->connection, CacheState.edit_pixmap, visual, state->width, state->height );
    CacheState.edit_draw = cairo_create ( CacheState.edit_surf );

    g_debug ( "Re-size window based internal request: %dx%d.", state->width, state->height );
    // Should wrap main window in a widget.
    widget_resize ( WIDGET ( state->main_window ), state->width, state->height );
}

static void rofi_view_reload_message_bar ( RofiViewState *state )
{
    if ( state->mesg_box == NULL ) {
        return;
    }
    char *msg = mode_get_message ( state->sw );
    if ( msg ) {
        textbox_text ( state->mesg_tb, msg );
        widget_enable ( WIDGET ( state->mesg_box ) );
        g_free ( msg );
    }
    else {
        widget_disable ( WIDGET ( state->mesg_box ) );
    }
}

static gboolean rofi_view_reload_idle ( G_GNUC_UNUSED gpointer data )
{
    if ( current_active_menu ) {
        current_active_menu->reload   = TRUE;
        current_active_menu->refilter = TRUE;
        rofi_view_queue_redraw ();
    }
    CacheState.idle_timeout = 0;
    return G_SOURCE_REMOVE;
}

void rofi_view_reload ( void  )
{
    // @TODO add check if current view is equal to the callee
    if ( CacheState.idle_timeout == 0 ) {
        CacheState.idle_timeout = g_timeout_add ( 1000 / 10, rofi_view_reload_idle, NULL );
    }
}
void rofi_view_queue_redraw ( void  )
{
    if ( current_active_menu && CacheState.repaint_source == 0 ) {
        CacheState.count++;
        g_debug ( "redraw %llu", CacheState.count );
        CacheState.repaint_source = g_idle_add_full (  G_PRIORITY_HIGH_IDLE, rofi_view_repaint, NULL, NULL );
    }
}

void rofi_view_restart ( RofiViewState *state )
{
    state->quit = FALSE;
    state->retv = MENU_CANCEL;
}

RofiViewState * rofi_view_get_active ( void )
{
    return current_active_menu;
}

void rofi_view_set_active ( RofiViewState *state )
{
    if ( current_active_menu != NULL && state != NULL ) {
        g_queue_push_head ( &( CacheState.views ), current_active_menu );
        // TODO check.
        current_active_menu = state;
        g_debug ( "stack view." );
        rofi_view_window_update_size ( current_active_menu );
        rofi_view_queue_redraw ();
        return;
    }
    else if ( state == NULL && !g_queue_is_empty ( &( CacheState.views ) ) ) {
        g_debug ( "pop view." );
        current_active_menu = g_queue_pop_head ( &( CacheState.views ) );
        rofi_view_window_update_size ( current_active_menu );
        rofi_view_queue_redraw ();
        return;
    }
    g_assert ( ( current_active_menu == NULL && state != NULL ) || ( current_active_menu != NULL && state == NULL ) );
    current_active_menu = state;
    rofi_view_queue_redraw ();
}

void rofi_view_set_selected_line ( RofiViewState *state, unsigned int selected_line )
{
    state->selected_line = selected_line;
    // Find the line.
    unsigned int selected = 0;
    for ( unsigned int i = 0; ( ( state->selected_line ) ) < UINT32_MAX && !selected && i < state->filtered_lines; i++ ) {
        if ( state->line_map[i] == ( state->selected_line ) ) {
            selected = i;
            break;
        }
    }
    listview_set_selected ( state->list_view, selected );
    xcb_clear_area ( xcb->connection, CacheState.main_window, 1, 0, 0, 1, 1 );
    xcb_flush ( xcb->connection );
}

void rofi_view_free ( RofiViewState *state )
{
    if ( state->tokens ) {
        tokenize_free ( state->tokens );
        state->tokens = NULL;
    }
    // Do this here?
    // Wait for final release?
    widget_free ( WIDGET ( state->main_window ) );
    widget_free ( WIDGET ( state->overlay ) );

    g_free ( state->line_map );
    g_free ( state->distance );
    // Free the switcher boxes.
    // When state is free'ed we should no longer need these.
    if ( config.sidebar_mode == TRUE ) {
        g_free ( state->modi );
        state->num_modi = 0;
    }
    g_free ( state );
}

MenuReturn rofi_view_get_return_value ( const RofiViewState *state )
{
    return state->retv;
}

unsigned int rofi_view_get_selected_line ( const RofiViewState *state )
{
    return state->selected_line;
}

unsigned int rofi_view_get_next_position ( const RofiViewState *state )
{
    unsigned int next_pos = state->selected_line;
    unsigned int selected = listview_get_selected ( state->list_view );
    if ( ( selected + 1 ) < state->num_lines ) {
        ( next_pos ) = state->line_map[selected + 1];
    }
    return next_pos;
}

unsigned int rofi_view_get_completed ( const RofiViewState *state )
{
    return state->quit;
}

const char * rofi_view_get_user_input ( const RofiViewState *state )
{
    if ( state->text ) {
        return state->text->text;
    }
    return NULL;
}

/**
 * Create a new, 0 initialized RofiViewState structure.
 *
 * @returns a new 0 initialized RofiViewState
 */
static RofiViewState * __rofi_view_state_create ( void )
{
    return g_malloc0 ( sizeof ( RofiViewState ) );
}
/**
 * Structure with data to process by each worker thread.
 */
typedef struct _thread_state
{
    RofiViewState *state;
    unsigned int  start;
    unsigned int  stop;
    unsigned int  count;
    GCond         *cond;
    GMutex        *mutex;
    unsigned int  *acount;

    const char    *pattern;
    glong         plen;
    void ( *callback )( struct _thread_state *t, gpointer data );
}thread_state;
/**
 * @param data A thread_state object.
 * @param user_data User data to pass to thread_state callback
 *
 * Small wrapper function that is internally used to pass a job to a worker.
 */
static void rofi_view_call_thread ( gpointer data, gpointer user_data )
{
    thread_state *t = (thread_state *) data;
    t->callback ( t, user_data );
    g_mutex_lock ( t->mutex );
    ( *( t->acount ) )--;
    g_cond_signal ( t->cond );
    g_mutex_unlock ( t->mutex );
}

static void filter_elements ( thread_state *t, G_GNUC_UNUSED gpointer user_data )
{
    for ( unsigned int i = t->start; i < t->stop; i++ ) {
        int match = mode_token_match ( t->state->sw, t->state->tokens, i );
        // If each token was matched, add it to list.
        if ( match ) {
            t->state->line_map[t->start + t->count] = i;
            if ( config.sort ) {
                // This is inefficient, need to fix it.
                char  * str = mode_get_completion ( t->state->sw, i );
                glong slen  = g_utf8_strlen ( str, -1 );
                if ( config.levenshtein_sort || config.matching_method != MM_FUZZY  ) {
                    t->state->distance[i] = levenshtein ( t->pattern, t->plen, str, slen );
                }
                else {
                    t->state->distance[i] = rofi_scorer_fuzzy_evaluate ( t->pattern, t->plen, str, slen );
                }
                g_free ( str );
            }
            t->count++;
        }
    }
}
static void rofi_view_setup_fake_transparency ( const char* const fake_background )
{
    if ( CacheState.fake_bg == NULL ) {
        cairo_surface_t *s = NULL;
        /**
         * Select Background to use for fake transparency.
         * Current options: 'real', 'screenshot','background'
         */
        TICK_N ( "Fake start" );
        if ( g_strcmp0 ( fake_background, "real" ) == 0 ) {
            return;
        }
        else if ( g_strcmp0 ( fake_background, "screenshot" ) == 0 ) {
            s = x11_helper_get_screenshot_surface ();
        }
        else if ( g_strcmp0 ( fake_background, "background" ) == 0 ) {
            s = x11_helper_get_bg_surface ();
        }
        else {
            char *fpath = rofi_expand_path ( fake_background );
            g_debug ( "Opening %s to use as background.", fpath );
            s                     = cairo_image_surface_create_from_png ( fpath );
            CacheState.fake_bgrel = TRUE;
            g_free ( fpath );
        }
        TICK_N ( "Get surface." );
        if ( s != NULL ) {
            if ( cairo_surface_status ( s ) != CAIRO_STATUS_SUCCESS ) {
                g_debug ( "Failed to open surface fake background: %s",
                          cairo_status_to_string ( cairo_surface_status ( s ) ) );
                cairo_surface_destroy ( s );
                s = NULL;
            }
            else {
                CacheState.fake_bg = cairo_image_surface_create ( CAIRO_FORMAT_ARGB32, CacheState.mon.w, CacheState.mon.h );
                cairo_t *dr = cairo_create ( CacheState.fake_bg );
                if ( CacheState.fake_bgrel ) {
                    cairo_set_source_surface ( dr, s, 0, 0 );
                }
                else {
                    cairo_set_source_surface ( dr, s, -CacheState.mon.x, -CacheState.mon.y );
                }
                cairo_paint ( dr );
                cairo_destroy ( dr );
                cairo_surface_destroy ( s );
            }
        }
        TICK_N ( "Fake transparency" );
    }
}
void __create_window ( MenuFlags menu_flags )
{
    uint32_t          selmask  = XCB_CW_BACK_PIXMAP | XCB_CW_BORDER_PIXEL | XCB_CW_BIT_GRAVITY | XCB_CW_BACKING_STORE | XCB_CW_EVENT_MASK | XCB_CW_COLORMAP;
    uint32_t          selval[] = {
        XCB_BACK_PIXMAP_NONE,                                                                           0,
        XCB_GRAVITY_STATIC,
        XCB_BACKING_STORE_NOT_USEFUL,
        XCB_EVENT_MASK_EXPOSURE | XCB_EVENT_MASK_BUTTON_PRESS | XCB_EVENT_MASK_BUTTON_RELEASE |
        XCB_EVENT_MASK_KEY_PRESS | XCB_EVENT_MASK_KEY_RELEASE | XCB_EVENT_MASK_KEYMAP_STATE |
        XCB_EVENT_MASK_STRUCTURE_NOTIFY | XCB_EVENT_MASK_FOCUS_CHANGE | XCB_EVENT_MASK_BUTTON_1_MOTION,
        map
    };

<<<<<<< HEAD
    xcb_window_t      box_window = xcb_generate_id ( xcb->connection );
    xcb_void_cookie_t cc  = xcb_create_window_checked ( xcb->connection, depth->depth, box_window, xcb_stuff_get_root_window ( xcb ),
=======
    xcb_window_t      box = xcb_generate_id ( xcb->connection );
    xcb_void_cookie_t cc  = xcb_create_window_checked ( xcb->connection, depth->depth, box, xcb_stuff_get_root_window (),
>>>>>>> 1d99363c
                                                        0, 0, 200, 100, 0, XCB_WINDOW_CLASS_INPUT_OUTPUT,
                                                        visual->visual_id, selmask, selval );
    xcb_generic_error_t *error;
    error = xcb_request_check ( xcb->connection, cc );
    if ( error ) {
        printf ( "xcb_create_window() failed error=0x%x\n", error->error_code );
        exit ( EXIT_FAILURE );
    }
    TICK_N ( "xcb create window" );
    CacheState.gc = xcb_generate_id ( xcb->connection );
    xcb_create_gc ( xcb->connection, CacheState.gc, box_window, 0, 0 );

    TICK_N ( "xcb create gc" );
    // Create a drawable.
    CacheState.edit_pixmap = xcb_generate_id ( xcb->connection );
    xcb_create_pixmap ( xcb->connection, depth->depth,
                        CacheState.edit_pixmap, CacheState.main_window, 200, 100 );

    CacheState.edit_surf = cairo_xcb_surface_create ( xcb->connection, CacheState.edit_pixmap, visual, 200, 100 );
    CacheState.edit_draw = cairo_create ( CacheState.edit_surf );

    TICK_N ( "create cairo surface" );
    // Set up pango context.
    cairo_font_options_t *fo = cairo_font_options_create ();
    // Take font description from xlib surface
    cairo_surface_get_font_options ( CacheState.edit_surf, fo );
    // TODO should we update the drawable each time?
    PangoContext *p = pango_cairo_create_context ( CacheState.edit_draw );
    // Set the font options from the xlib surface
    pango_cairo_context_set_font_options ( p, fo );
    TICK_N ( "pango cairo font setup" );

    CacheState.main_window = box_window;
    CacheState.flags       = menu_flags;
    monitor_active ( &( CacheState.mon ) );
    // Setup dpi
    if ( config.dpi > 1 ) {
        PangoFontMap *font_map = pango_cairo_font_map_get_default ();
        pango_cairo_font_map_set_resolution ( (PangoCairoFontMap *) font_map, (double) config.dpi );
    }
    else if  ( config.dpi == 0 || config.dpi == 1 ) {
        // Auto-detect mode.
        double dpi = 96;
        if ( CacheState.mon.mh > 0 && config.dpi == 1 ) {
            dpi = ( CacheState.mon.h * 25.4 ) / (double) ( CacheState.mon.mh );
        }
        else {
            dpi = ( xcb->screen->height_in_pixels * 25.4 ) / (double) ( xcb->screen->height_in_millimeters );
        }

        g_debug ( "Auto-detected DPI: %.2lf", dpi );
        PangoFontMap *font_map = pango_cairo_font_map_get_default ();
        pango_cairo_font_map_set_resolution ( (PangoCairoFontMap *) font_map, dpi );
    }
    // Setup font.
    // Dummy widget.
    box *win  = box_create ( "window.box_window", BOX_HORIZONTAL );
    const char *font = rofi_theme_get_string ( WIDGET ( win ), "font", config.menu_font );
    if ( font ) {
        PangoFontDescription *pfd = pango_font_description_from_string ( font );
        if ( helper_validate_font ( pfd, font ) ) {
            pango_context_set_font_description ( p, pfd );
        }
        pango_font_description_free ( pfd );
    }
    PangoLanguage *l = pango_language_get_default ();
    pango_context_set_language ( p, l );
    TICK_N ( "configure font" );

    // Tell textbox to use this context.
    textbox_set_pango_context ( font, p );
    // cleanup
    g_object_unref ( p );
    cairo_font_options_destroy ( fo );

    TICK_N ( "textbox setup" );
    // // make it an unmanaged window
    if ( ( ( menu_flags & MENU_NORMAL_WINDOW ) == 0 ) ) {
        window_set_atom_prop ( box_window, xcb->ewmh._NET_WM_STATE, &( xcb->ewmh._NET_WM_STATE_ABOVE ), 1 );
        uint32_t values[] = { 1 };
        xcb_change_window_attributes ( xcb->connection, box_window, XCB_CW_OVERRIDE_REDIRECT, values );
    }
    else{
        window_set_atom_prop ( box_window, xcb->ewmh._NET_WM_WINDOW_TYPE, &( xcb->ewmh._NET_WM_WINDOW_TYPE_NORMAL ), 1 );
        x11_disable_decoration ( box_window );
    }

    TICK_N ( "setup window attributes" );
    CacheState.fullscreen = rofi_theme_get_boolean ( WIDGET ( win ), "fullscreen", config.fullscreen );
    if ( CacheState.fullscreen ) {
        xcb_atom_t atoms[] = {
            xcb->ewmh._NET_WM_STATE_FULLSCREEN,
            xcb->ewmh._NET_WM_STATE_ABOVE
        };
        window_set_atom_prop (  box_window, xcb->ewmh._NET_WM_STATE, atoms, sizeof ( atoms ) / sizeof ( xcb_atom_t ) );
    }

    TICK_N ( "setup window fullscreen" );
    // Set the WM_NAME
    xcb_change_property ( xcb->connection, XCB_PROP_MODE_REPLACE, box_window, xcb->ewmh._NET_WM_NAME, xcb->ewmh.UTF8_STRING, 8, 4, "rofi" );
    xcb_change_property ( xcb->connection, XCB_PROP_MODE_REPLACE, box_window, XCB_ATOM_WM_NAME, XCB_ATOM_STRING, 8, 4, "rofi" );

    const char wm_class_name[] = "rofi\0Rofi";
    xcb_icccm_set_wm_class ( xcb->connection, box_window, sizeof ( wm_class_name ), wm_class_name );

    TICK_N ( "setup window name and class" );
    const char *transparency = rofi_theme_get_string ( WIDGET ( win ), "transparency", NULL );
    if ( transparency ) {
        rofi_view_setup_fake_transparency ( transparency  );
    }
    if ( xcb->sncontext != NULL ) {
        sn_launchee_context_setup_window ( xcb->sncontext, CacheState.main_window );
    }
    TICK_N ( "setup startup notification" );
    widget_free ( WIDGET ( win ) );
    TICK_N ( "done" );

    // Set the PID.
    pid_t pid = getpid ();
    xcb_ewmh_set_wm_pid ( &( xcb->ewmh ), CacheState.main_window, pid );

    // Get hostname
    const char *hostname = g_get_host_name ();
    char       *ahost    = g_hostname_to_ascii ( hostname );
    if ( ahost != NULL ) {
        xcb_icccm_set_wm_client_machine ( xcb->connection,
                                          CacheState.main_window,
                                          XCB_ATOM_STRING, 8,
                                          strlen ( ahost ), ahost );
        g_free ( ahost );
    }
}

/**
 * @param state Internal state of the menu.
 *
 * Calculate the width of the window and the width of an element.
 */
static void rofi_view_calculate_window_width ( RofiViewState *state )
{
    if ( CacheState.fullscreen ) {
        state->width = CacheState.mon.w;
        return;
    }
    if ( config.menu_width < 0 ) {
        double fw = textbox_get_estimated_char_width ( );
        state->width  = -( fw * config.menu_width );
        state->width += widget_padding_get_padding_width ( WIDGET ( state->main_window ) );
    }
    else{
        // Calculate as float to stop silly, big rounding down errors.
        state->width = config.menu_width < 101 ? ( CacheState.mon.w / 100.0f ) * ( float ) config.menu_width : config.menu_width;
    }
    // Use theme configured width, if set.
    Distance width = rofi_theme_get_distance ( WIDGET ( state->main_window ), "width", state->width );
    state->width = distance_get_pixel ( width, ORIENTATION_HORIZONTAL );
}

/**
 * Nav helper functions, to avoid duplicate code.
 */

/**
 * @param state The current RofiViewState
 *
 * Tab handling.
 */
static void rofi_view_nav_row_tab ( RofiViewState *state )
{
    if ( state->filtered_lines == 1 ) {
        state->retv              = MENU_OK;
        ( state->selected_line ) = state->line_map[listview_get_selected ( state->list_view )];
        state->quit              = 1;
        return;
    }

    // Double tab!
    if ( state->filtered_lines == 0 && ROW_TAB == state->prev_action ) {
        state->retv              = MENU_NEXT;
        ( state->selected_line ) = 0;
        state->quit              = TRUE;
    }
    else {
        listview_nav_down ( state->list_view );
    }
    state->prev_action = ROW_TAB;
}
/**
 * @param state The current RofiViewState
 *
 * complete current row.
 */
inline static void rofi_view_nav_row_select ( RofiViewState *state )
{
    if ( state->list_view == NULL ) {
        return;
    }
    unsigned int selected = listview_get_selected ( state->list_view );
    // If a valid item is selected, return that..
    if ( selected < state->filtered_lines ) {
        char *str = mode_get_completion ( state->sw, state->line_map[selected] );
        textbox_text ( state->text, str );
        g_free ( str );
        textbox_keybinding ( state->text, MOVE_END );
        state->refilter = TRUE;
    }
}

/**
 * @param state The current RofiViewState
 *
 * Move the selection to first row.
 */
inline static void rofi_view_nav_first ( RofiViewState * state )
{
//    state->selected = 0;
    listview_set_selected ( state->list_view, 0 );
}

/**
 * @param state The current RofiViewState
 *
 * Move the selection to last row.
 */
inline static void rofi_view_nav_last ( RofiViewState * state )
{
    // If no lines, do nothing.
    if ( state->filtered_lines == 0 ) {
        return;
    }
    //state->selected = state->filtered_lines - 1;
    listview_set_selected ( state->list_view, -1 );
}

static void update_callback ( textbox *t, unsigned int index, void *udata, TextBoxFontType type, gboolean full )
{
    RofiViewState *state = (RofiViewState *) udata;
    if ( full ) {
        GList *add_list = NULL;
        int   fstate    = 0;
        char  *text     = mode_get_display_value ( state->sw, state->line_map[index], &fstate, &add_list, TRUE );
        type |= fstate;
        textbox_font ( t, type );
        // Move into list view.
        textbox_text ( t, text );
        PangoAttrList *list = textbox_get_pango_attributes ( t );
        if ( list != NULL ) {
            pango_attr_list_ref ( list );
        }
        else{
            list = pango_attr_list_new ();
        }
        int             icon_height = textbox_get_font_height ( t );

        cairo_surface_t *icon = mode_get_icon ( state->sw, state->line_map[index], icon_height );
        textbox_icon ( t, icon );

        if ( state->tokens && config.show_match ) {
            ThemeHighlight th = { HL_BOLD | HL_UNDERLINE, { 0.0, 0.0, 0.0, 0.0 } };
            th = rofi_theme_get_highlight ( WIDGET ( t ), "highlight", th );
            helper_token_match_get_pango_attr ( th, state->tokens, textbox_get_visible_text ( t ), list );
        }
        for ( GList *iter = g_list_first ( add_list ); iter != NULL; iter = g_list_next ( iter ) ) {
            pango_attr_list_insert ( list, (PangoAttribute *) ( iter->data ) );
        }
        textbox_set_pango_attributes ( t, list );
        pango_attr_list_unref ( list );
        g_list_free ( add_list );
        g_free ( text );
    }
    else {
        int fstate = 0;
        mode_get_display_value ( state->sw, state->line_map[index], &fstate, NULL, FALSE );
        type |= fstate;
        textbox_font ( t, type );
    }
}

void rofi_view_update ( RofiViewState *state, gboolean qr )
{
    if ( !widget_need_redraw ( WIDGET ( state->main_window ) ) ) {
        return;
    }
    g_debug ( "Redraw view" );
    TICK ();
    cairo_t *d = CacheState.edit_draw;
    cairo_set_operator ( d, CAIRO_OPERATOR_SOURCE );
    if ( CacheState.fake_bg != NULL ) {
        if ( CacheState.fake_bgrel ) {
            cairo_set_source_surface ( d, CacheState.fake_bg, 0.0, 0.0 );
        }
        else {
            cairo_set_source_surface ( d, CacheState.fake_bg,
                                       -(double) ( state->x - CacheState.mon.x ),
                                       -(double) ( state->y - CacheState.mon.y ) );
        }
        cairo_paint ( d );
        cairo_set_operator ( d, CAIRO_OPERATOR_OVER );
    }
    else {
        // Paint the background transparent.
        cairo_set_source_rgba ( d, 0, 0, 0, 0.0 );
        cairo_paint ( d );
    }
    TICK_N ( "Background" );

    // Always paint as overlay over the background.
    cairo_set_operator ( d, CAIRO_OPERATOR_OVER );
    widget_draw ( WIDGET ( state->main_window ), d );

    if ( state->overlay ) {
        widget_draw ( WIDGET ( state->overlay ), d );
    }
    TICK_N ( "widgets" );
    cairo_surface_flush ( CacheState.edit_surf );
    if ( qr ) {
        rofi_view_queue_redraw ();
    }
}

static void _rofi_view_reload_row ( RofiViewState *state )
{
    g_free ( state->line_map );
    g_free ( state->distance );
    state->num_lines = mode_get_num_entries ( state->sw );
    state->line_map  = g_malloc0_n ( state->num_lines, sizeof ( unsigned int ) );
    state->distance  = g_malloc0_n ( state->num_lines, sizeof ( int ) );
    listview_set_max_lines ( state->list_view, state->num_lines );
    rofi_view_reload_message_bar ( state );
}

static void rofi_view_refilter ( RofiViewState *state )
{
    TICK_N ( "Filter start" );
    if ( state->reload ) {
        _rofi_view_reload_row ( state );
        state->reload = FALSE;
    }
    if ( state->tokens ) {
        tokenize_free ( state->tokens );
        state->tokens = NULL;
    }
    if ( state->text && strlen ( state->text->text ) > 0 ) {
        unsigned int j        = 0;
        gchar        *pattern = mode_preprocess_input ( state->sw, state->text->text );
        glong        plen     = pattern ? g_utf8_strlen ( pattern, -1 ) : 0;
        state->tokens = tokenize ( pattern, config.case_sensitive );
        /**
         * On long lists it can be beneficial to parallelize.
         * If number of threads is 1, no thread is spawn.
         * If number of threads > 1 and there are enough (> 1000) items, spawn jobs for the thread pool.
         * For large lists with 8 threads I see a factor three speedup of the whole function.
         */
        unsigned int nt = MAX ( 1, state->num_lines / 500 );
        thread_state states[nt];
        GCond        cond;
        GMutex       mutex;
        g_mutex_init ( &mutex );
        g_cond_init ( &cond );
        unsigned int count = nt;
        unsigned int steps = ( state->num_lines + nt ) / nt;
        for ( unsigned int i = 0; i < nt; i++ ) {
            states[i].state    = state;
            states[i].start    = i * steps;
            states[i].stop     = MIN ( state->num_lines, ( i + 1 ) * steps );
            states[i].count    = 0;
            states[i].cond     = &cond;
            states[i].mutex    = &mutex;
            states[i].acount   = &count;
            states[i].plen     = plen;
            states[i].pattern  = pattern;
            states[i].callback = filter_elements;
            if ( i > 0 ) {
                g_thread_pool_push ( tpool, &states[i], NULL );
            }
        }
        // Run one in this thread.
        rofi_view_call_thread ( &states[0], NULL );
        // No need to do this with only one thread.
        if ( nt > 1 ) {
            g_mutex_lock ( &mutex );
            while ( count > 0 ) {
                g_cond_wait ( &cond, &mutex );
            }
            g_mutex_unlock ( &mutex );
        }
        g_cond_clear ( &cond );
        g_mutex_clear ( &mutex );
        for ( unsigned int i = 0; i < nt; i++ ) {
            if ( j != states[i].start ) {
                memmove ( &( state->line_map[j] ), &( state->line_map[states[i].start] ), sizeof ( unsigned int ) * ( states[i].count ) );
            }
            j += states[i].count;
        }
        if ( config.sort ) {
            g_qsort_with_data ( state->line_map, j, sizeof ( int ), lev_sort, state->distance );
        }

        // Cleanup + bookkeeping.
        state->filtered_lines = j;
        g_free ( pattern );
    }
    else{
        for ( unsigned int i = 0; i < state->num_lines; i++ ) {
            state->line_map[i] = i;
        }
        state->filtered_lines = state->num_lines;
    }
    listview_set_num_elements ( state->list_view, state->filtered_lines );

    if ( config.auto_select == TRUE && state->filtered_lines == 1 && state->num_lines > 1 ) {
        ( state->selected_line ) = state->line_map[listview_get_selected ( state->list_view  )];
        state->retv              = MENU_OK;
        state->quit              = TRUE;
    }
    // Size the window.
    int height = rofi_view_calculate_height ( state );
    if ( height != state->height ) {
        state->height = height;
        rofi_view_calculate_window_position ( state );
        rofi_view_window_update_size ( state );
        g_debug ( "Resize based on re-filter" );
    }
    state->refilter = FALSE;
    TICK_N ( "Filter done" );
}
/**
 * @param state The Menu Handle
 *
 * Check if a finalize function is set, and if sets executes it.
 */
void process_result ( RofiViewState *state );
void rofi_view_finalize ( RofiViewState *state )
{
    if ( state && state->finalize != NULL ) {
        state->finalize ( state );
    }
}

static void rofi_view_trigger_global_action ( KeyBindingAction action )
{
    RofiViewState *state = rofi_view_get_active ();
    switch ( action )
    {
    // Handling of paste
    case PASTE_PRIMARY:
        xcb_convert_selection ( xcb->connection, CacheState.main_window, XCB_ATOM_PRIMARY,
                                xcb->ewmh.UTF8_STRING, xcb->ewmh.UTF8_STRING, XCB_CURRENT_TIME );
        xcb_flush ( xcb->connection );
        break;
    case PASTE_SECONDARY:
        xcb_convert_selection ( xcb->connection, CacheState.main_window, netatoms[CLIPBOARD],
                                xcb->ewmh.UTF8_STRING, xcb->ewmh.UTF8_STRING, XCB_CURRENT_TIME );
        xcb_flush ( xcb->connection );
        break;
    case SCREENSHOT:
        rofi_capture_screenshot ( );
        break;
    case TOGGLE_SORT:
        if ( state->case_indicator != NULL ) {
            config.sort     = !config.sort;
            state->refilter = TRUE;
            textbox_text ( state->case_indicator, get_matching_state () );
        }
        break;
    case MODE_PREVIOUS:
        state->retv              = MENU_PREVIOUS;
        ( state->selected_line ) = 0;
        state->quit              = TRUE;
        break;
    // Menu navigation.
    case MODE_NEXT:
        state->retv              = MENU_NEXT;
        ( state->selected_line ) = 0;
        state->quit              = TRUE;
        break;
    // Toggle case sensitivity.
    case TOGGLE_CASE_SENSITIVITY:
        if ( state->case_indicator != NULL ) {
            config.case_sensitive    = !config.case_sensitive;
            ( state->selected_line ) = 0;
            state->refilter          = TRUE;
            textbox_text ( state->case_indicator, get_matching_state () );
        }
        break;
    // Special delete entry command.
    case DELETE_ENTRY:
    {
        unsigned int selected = listview_get_selected ( state->list_view );
        if ( selected < state->filtered_lines ) {
            ( state->selected_line ) = state->line_map[selected];
            state->retv              = MENU_ENTRY_DELETE;
            state->quit              = TRUE;
        }
        break;
    }
    case SELECT_ELEMENT_1:
    case SELECT_ELEMENT_2:
    case SELECT_ELEMENT_3:
    case SELECT_ELEMENT_4:
    case SELECT_ELEMENT_5:
    case SELECT_ELEMENT_6:
    case SELECT_ELEMENT_7:
    case SELECT_ELEMENT_8:
    case SELECT_ELEMENT_9:
    case SELECT_ELEMENT_10:
    {
        unsigned int index = action - SELECT_ELEMENT_1;
        if ( index < state->filtered_lines ) {
            state->selected_line = state->line_map[index];
            state->retv          = MENU_OK;
            state->quit          = TRUE;
        }
        break;
    }
    case CUSTOM_1:
    case CUSTOM_2:
    case CUSTOM_3:
    case CUSTOM_4:
    case CUSTOM_5:
    case CUSTOM_6:
    case CUSTOM_7:
    case CUSTOM_8:
    case CUSTOM_9:
    case CUSTOM_10:
    case CUSTOM_11:
    case CUSTOM_12:
    case CUSTOM_13:
    case CUSTOM_14:
    case CUSTOM_15:
    case CUSTOM_16:
    case CUSTOM_17:
    case CUSTOM_18:
    case CUSTOM_19:
    {
        state->selected_line = UINT32_MAX;
        unsigned int selected = listview_get_selected ( state->list_view );
        if ( selected < state->filtered_lines ) {
            ( state->selected_line ) = state->line_map[selected];
        }
        state->retv = MENU_QUICK_SWITCH | ( ( action - CUSTOM_1 ) & MENU_LOWER_MASK );
        state->quit = TRUE;
        break;
    }
    // If you add a binding here, make sure to add it to rofi_view_keyboard_navigation too
    case CANCEL:
        state->retv = MENU_CANCEL;
        state->quit = TRUE;
        break;
    case ROW_UP:
        listview_nav_up ( state->list_view );
        break;
    case ROW_TAB:
        rofi_view_nav_row_tab ( state );
        break;
    case ROW_DOWN:
        listview_nav_down ( state->list_view );
        break;
    case ROW_LEFT:
        listview_nav_left ( state->list_view );
        break;
    case ROW_RIGHT:
        listview_nav_right ( state->list_view );
        break;
    case PAGE_PREV:
        listview_nav_page_prev ( state->list_view );
        break;
    case PAGE_NEXT:
        listview_nav_page_next ( state->list_view );
        break;
    case ROW_FIRST:
        rofi_view_nav_first ( state );
        break;
    case ROW_LAST:
        rofi_view_nav_last ( state );
        break;
    case ROW_SELECT:
        rofi_view_nav_row_select ( state );
        break;
    // If you add a binding here, make sure to add it to textbox_keybinding too
    case MOVE_CHAR_BACK:
    {
        if ( textbox_keybinding ( state->text, action ) == 0 ) {
            listview_nav_left ( state->list_view );
        }
        break;
    }
    case MOVE_CHAR_FORWARD:
    {
        if ( textbox_keybinding ( state->text, action ) == 0 ) {
            listview_nav_right ( state->list_view );
        }
        break;
    }
    case CLEAR_LINE:
    case MOVE_FRONT:
    case MOVE_END:
    case REMOVE_TO_EOL:
    case REMOVE_TO_SOL:
    case REMOVE_WORD_BACK:
    case REMOVE_WORD_FORWARD:
    case REMOVE_CHAR_FORWARD:
    case MOVE_WORD_BACK:
    case MOVE_WORD_FORWARD:
    case REMOVE_CHAR_BACK:
    {
        int rc = textbox_keybinding ( state->text, action );
        if ( rc == 1 ) {
            // Entry changed.
            state->refilter = TRUE;
        }
        else if ( rc == 2 ) {
            // Movement.
        }
        break;
    }
    case ACCEPT_ALT:
    {
        unsigned int selected = listview_get_selected ( state->list_view );
        state->selected_line = UINT32_MAX;
        if ( selected < state->filtered_lines ) {
            ( state->selected_line ) = state->line_map[selected];
            state->retv              = MENU_OK;
        }
        else {
            // Nothing entered and nothing selected.
            state->retv = MENU_CUSTOM_INPUT;
        }
        state->retv |= MENU_CUSTOM_ACTION;
        state->quit  = TRUE;
        break;
    }
    case ACCEPT_CUSTOM:
    {
        state->selected_line = UINT32_MAX;
        state->retv          = MENU_CUSTOM_INPUT;
        state->quit          = TRUE;
        break;
    }
    case ACCEPT_ENTRY:
    {
        // If a valid item is selected, return that..
        unsigned int selected = listview_get_selected ( state->list_view );
        state->selected_line = UINT32_MAX;
        if ( selected < state->filtered_lines ) {
            ( state->selected_line ) = state->line_map[selected];
            state->retv              = MENU_OK;
        }
        else {
            // Nothing entered and nothing selected.
            state->retv = MENU_CUSTOM_INPUT;
        }

        state->quit = TRUE;
        break;
    }
    }
}

gboolean rofi_view_trigger_action ( RofiViewState *state, BindingsScope scope, guint action )
{
    switch ( scope )
    {
    case SCOPE_GLOBAL:
        rofi_view_trigger_global_action ( action );
        return TRUE;
    case SCOPE_MOUSE_LISTVIEW:
    case SCOPE_MOUSE_LISTVIEW_ELEMENT:
    case SCOPE_MOUSE_EDITBOX:
    case SCOPE_MOUSE_SCROLLBAR:
    case SCOPE_MOUSE_SIDEBAR_MODI:
    {
        gint   x       = state->mouse.x, y = state->mouse.y;
        widget *target = widget_find_mouse_target ( WIDGET ( state->main_window ), scope, x, y );
        if ( target == NULL ) {
            return FALSE;
        }
        widget_xy_to_relative ( target, &x, &y );
        switch ( widget_trigger_action ( target, action, x, y ) )
        {
        case WIDGET_TRIGGER_ACTION_RESULT_IGNORED:
            return FALSE;
            return TRUE;
        case WIDGET_TRIGGER_ACTION_RESULT_GRAB_MOTION_END:
            target = NULL;
        case WIDGET_TRIGGER_ACTION_RESULT_GRAB_MOTION_BEGIN:
            state->mouse.motion_target = target;
        case WIDGET_TRIGGER_ACTION_RESULT_HANDLED:
            return TRUE;
        }
        break;
    }
    }
    return FALSE;
}

void rofi_view_handle_text ( RofiViewState *state, char *text )
{
    if ( textbox_append_text ( state->text, text, strlen ( text ) ) ) {
        state->refilter = TRUE;
    }
}

void rofi_view_handle_mouse_motion( RofiViewState *state, gint x, gint y )
{
    state->mouse.x = x;
    state->mouse.y = y;
    if ( state->mouse.motion_target != NULL ) {
        widget_xy_to_relative ( state->mouse.motion_target, &x, &y );
        widget_motion_notify ( state->mouse.motion_target, x, y );
    }
}

void rofi_view_maybe_update ( RofiViewState *state )
{
    if ( rofi_view_get_completed ( state ) ) {
        // This menu is done.
        rofi_view_finalize ( state );
        // cleanup
        if ( rofi_view_get_active () == NULL ) {
            rofi_quit_main_loop();
            return;
        }
    }

    // Update if requested.
    if ( state->refilter ) {
        rofi_view_refilter ( state );
    }
    rofi_view_update ( state, TRUE );
}

void rofi_view_temp_configure_notify ( RofiViewState *state, xcb_configure_notify_event_t *xce )
{
    if ( xce->window == CacheState.main_window ) {
        if ( state->x != xce->x || state->y != xce->y ) {
            state->x = xce->x;
            state->y = xce->y;
            widget_queue_redraw ( WIDGET ( state->main_window ) );
        }
        if ( state->width != xce->width || state->height != xce->height ) {
            state->width  = xce->width;
            state->height = xce->height;

            cairo_destroy ( CacheState.edit_draw );
            cairo_surface_destroy ( CacheState.edit_surf );

            xcb_free_pixmap ( xcb->connection, CacheState.edit_pixmap );
            CacheState.edit_pixmap = xcb_generate_id ( xcb->connection );
            xcb_create_pixmap ( xcb->connection, depth->depth, CacheState.edit_pixmap, CacheState.main_window,
                                state->width, state->height );

            CacheState.edit_surf = cairo_xcb_surface_create ( xcb->connection, CacheState.edit_pixmap, visual, state->width, state->height );
            CacheState.edit_draw = cairo_create ( CacheState.edit_surf );
            g_debug ( "Re-size window based external request: %d %d", state->width, state->height );
            widget_resize ( WIDGET ( state->main_window ), state->width, state->height );
        }
    }
}

void rofi_view_temp_click_to_exit ( RofiViewState *state, xcb_window_t target )
{
    if ( ( CacheState.flags & MENU_NORMAL_WINDOW ) == 0 ) {
        if ( target != CacheState.main_window ) {
            state->quit = TRUE;
            state->retv = MENU_CANCEL;
        }
    }
}

void rofi_view_frame_callback ( void )
{
    if ( CacheState.repaint_source == 0 ) {
        CacheState.repaint_source = g_idle_add_full (  G_PRIORITY_HIGH_IDLE, rofi_view_repaint, NULL, NULL );
    }
}

static int rofi_view_calculate_height ( RofiViewState *state )
{
    unsigned int height = 0;
    if ( listview_get_num_lines ( state->list_view ) == 0 || CacheState.fullscreen == TRUE ) {
        height = CacheState.mon.h;
        return height;
    }

    widget *main_window = WIDGET ( state->main_window );
    height = widget_get_desired_height ( main_window );
    return height;
}

static WidgetTriggerActionResult textbox_sidebar_modi_trigger_action ( widget *wid, MouseBindingMouseDefaultAction action, G_GNUC_UNUSED gint x, G_GNUC_UNUSED gint y, G_GNUC_UNUSED void *user_data )
{
    RofiViewState *state = ( RofiViewState *) user_data;
    unsigned int  i;
    for ( i = 0; i < state->num_modi; i++ ) {
        if ( WIDGET ( state->modi[i] ) == wid ) {
            break;
        }
    }
    if ( i == state->num_modi ) {
        return WIDGET_TRIGGER_ACTION_RESULT_IGNORED;
    }

    switch ( action )
    {
    case MOUSE_CLICK_DOWN:
        state->retv        = MENU_QUICK_SWITCH | ( i & MENU_LOWER_MASK );
        state->quit        = TRUE;
        state->skip_absorb = TRUE;
        return WIDGET_TRIGGER_ACTION_RESULT_HANDLED;
    case MOUSE_CLICK_UP:
    case MOUSE_DCLICK_DOWN:
    case MOUSE_DCLICK_UP:
        break;
    }
    return WIDGET_TRIGGER_ACTION_RESULT_IGNORED;
}

// @TODO don't like this construction.
static void rofi_view_listview_mouse_activated_cb ( listview *lv, gboolean custom, void *udata )
{
    RofiViewState *state = (RofiViewState *) udata;
    state->retv = MENU_OK;
    if ( custom ) {
        state->retv |= MENU_CUSTOM_ACTION;
    }
    ( state->selected_line ) = state->line_map[listview_get_selected ( lv )];
    // Quit
    state->quit        = TRUE;
    state->skip_absorb = TRUE;
}


static void rofi_view_add_widget ( RofiViewState *state, widget *parent_widget, const char *parent, const char *name )
{
    char *defaults = NULL;
    widget *wid = NULL;
    char *str= g_strjoin ( "." , parent, name, NULL );
    char *strbox= g_strjoin ( "." , str, "box",NULL );

    /**
     * MAINBOX
     */
    if ( strcmp ( name, "mainbox") == 0 ){
        wid = (widget *)box_create ( strbox, BOX_VERTICAL );
        box_add ( (box *)parent_widget, WIDGET ( wid ), TRUE, 0 );
        defaults = "inputbar,message,listview";
    }
    /**
     * INPUTBAR
     */
    else if ( strcmp ( name, "inputbar" ) == 0 ){
        wid = (widget *)box_create ( strbox, BOX_HORIZONTAL );
        defaults = "prompt,entry,case-indicator";

        box_add ( (box *)parent_widget, WIDGET ( wid ), FALSE, 0 );
    }
    /**
     * PROMPT
     */
    else if ( strcmp ( name, "prompt" ) == 0 ){
        // Prompt box.
        state->prompt = textbox_create ( str, TB_AUTOWIDTH | TB_AUTOHEIGHT, NORMAL, "" );
        rofi_view_update_prompt ( state );
        box_add ( (box *)parent_widget, WIDGET ( state->prompt ), FALSE, 1 );
        defaults = NULL;
    }
    /**
     * CASE INDICATOR
     */
    else if ( strcmp ( name, "case-indicator") == 0 ){
        state->case_indicator = textbox_create ( str, TB_AUTOWIDTH | TB_AUTOHEIGHT, NORMAL, "*" );
        // Add small separator between case indicator and text box.
        box_add ( (box *)parent_widget, WIDGET ( state->case_indicator ), FALSE, 3 );
        textbox_text ( state->case_indicator, get_matching_state () );
    }
    /**
     * ENTRY BOX
     */
    else if ( strcmp ( name, "entry" ) == 0 ){
        // Entry box
        TextboxFlags tfl = TB_EDITABLE;
        tfl        |= ( ( state->menu_flags & MENU_PASSWORD ) == MENU_PASSWORD ) ? TB_PASSWORD : 0;
        state->text = textbox_create ( str, tfl | TB_AUTOHEIGHT, NORMAL, NULL);
        box_add ( (box*)parent_widget, WIDGET ( state->text ), TRUE, 2 );
    }
    /**
     * MESSAGE
     */
    else if ( strcmp ( name, "message") == 0 ){
        char *strmsg= g_strjoin ( "." , str, "textbox",NULL );
        state->mesg_box = container_create ( strbox );
        state->mesg_tb  = textbox_create ( strmsg, TB_AUTOHEIGHT | TB_MARKUP | TB_WRAP, NORMAL, NULL );
        container_add ( state->mesg_box, WIDGET ( state->mesg_tb ) );
        rofi_view_reload_message_bar ( state );
        box_add ( (box*)parent_widget, WIDGET ( state->mesg_box ), FALSE, 2 );
        g_free(strmsg);
    }
    /**
     * LISTVIEW
     */
    else if ( strcmp ( name, "listview" ) == 0 ) {
        state->list_view = listview_create ( str, update_callback, state, config.element_height, 0);
        box_add ( (box*)parent_widget, WIDGET ( state->list_view ), TRUE, 3 );
        // Set configuration
        listview_set_multi_select ( state->list_view, ( state->menu_flags & MENU_INDICATOR ) == MENU_INDICATOR );
        listview_set_scroll_type ( state->list_view, config.scroll_method );
        listview_set_mouse_activated_cb ( state->list_view, rofi_view_listview_mouse_activated_cb, state );

        int lines = rofi_theme_get_integer ( WIDGET ( state->list_view ), "lines", config.menu_lines );
        listview_set_num_lines ( state->list_view, lines );
        listview_set_max_lines ( state->list_view, state->num_lines );
    }
    /**
     * SIDEBAR
     */
    else if ( strcmp( name, "sidebar" ) == 0 ) {
        if ( config.sidebar_mode ){
            state->sidebar_bar = box_create ( strbox, BOX_HORIZONTAL );
            box_add ( (box*)parent_widget, WIDGET ( state->sidebar_bar ), FALSE, 10 );
            state->num_modi = rofi_get_num_enabled_modi ();
            state->modi     = g_malloc0 ( state->num_modi * sizeof ( textbox * ) );
            char *strbutton= g_strjoin ( "." , str, "button",NULL );
            for ( unsigned int j = 0; j < state->num_modi; j++ ) {
                const Mode * mode = rofi_get_mode ( j );
                state->modi[j] = textbox_create ( strbutton, TB_CENTER | TB_AUTOHEIGHT, ( mode == state->sw ) ? HIGHLIGHT : NORMAL,
                        mode_get_display_name ( mode  ) );
                box_add ( state->sidebar_bar, WIDGET ( state->modi[j] ), TRUE, j );
                //widget_set_clicked_handler ( WIDGET ( state->modi[j] ), rofi_view_modi_clicked_cb, state );
            }
            g_free(strbutton);
        }
    } else if (  g_ascii_strncasecmp ( name, "textbox", 7) == 0 ){
        textbox *t = textbox_create ( str, TB_WRAP, NORMAL, "");
        box_add ( (box *)parent_widget, WIDGET(t), TRUE, 0);
    } else {
        wid = box_create ( strbox, BOX_VERTICAL );
        box_add ( (box *)parent_widget, WIDGET ( wid ), TRUE, 0 );
        //g_error("The widget %s does not exists. Invalid layout.", name);
    }
    if ( wid ) {
        GList *list = rofi_theme_get_list ( wid, "children",defaults);
        for ( const GList *iter = list; iter != NULL; iter = g_list_next ( iter )){
            rofi_view_add_widget ( state, wid, str, (const char *)iter->data );
        }
        g_list_free_full ( list, g_free );
    }
    g_free(strbox);
    g_free(str);
}

RofiViewState *rofi_view_create ( Mode *sw,
                                  const char *input,
                                  MenuFlags menu_flags,
                                  void ( *finalize )( RofiViewState * ) )
{
    TICK ();
    RofiViewState *state = __rofi_view_state_create ();
    state->menu_flags    = menu_flags;
    state->sw            = sw;
    state->selected_line = UINT32_MAX;
    state->retv          = MENU_CANCEL;
    state->distance      = NULL;
    state->quit          = FALSE;
    state->skip_absorb   = FALSE;
    //We want to filter on the first run.
    state->refilter   = TRUE;
    state->finalize   = finalize;
    state->mouse_seen = FALSE;

    // Request the lines to show.
    state->num_lines = mode_get_num_entries ( sw );

    TICK_N ( "Startup notification" );

    // Get active monitor size.
    TICK_N ( "Get active monitor" );


    state->main_window = box_create ( "window.box", BOX_VERTICAL );
    // Get children.
    GList *list = rofi_theme_get_list ( WIDGET(state->main_window), "children", "mainbox");
    for ( const GList *iter = list; iter != NULL; iter = g_list_next ( iter )){
        rofi_view_add_widget ( state, WIDGET(state->main_window), "window", (const char *)iter->data );
    }
    g_list_free_full ( list, g_free );

    if ( state->text && input) {
        textbox_text ( state->text, input );
    }

    state->overlay                = textbox_create ( "window.overlay", TB_AUTOWIDTH | TB_AUTOHEIGHT, URGENT, "blaat"  );
    state->overlay->widget.parent = WIDGET ( state->main_window );
    widget_disable ( WIDGET ( state->overlay ) );


    // filtered list
    state->line_map = g_malloc0_n ( state->num_lines, sizeof ( unsigned int ) );
    state->distance = (int *) g_malloc0_n ( state->num_lines, sizeof ( int ) );

    rofi_view_calculate_window_width ( state );
    // Need to resize otherwise calculated desired height is wrong.
    widget_resize ( WIDGET ( state->main_window ), state->width, 100 );
    // Only needed when window is fixed size.
    if ( ( CacheState.flags & MENU_NORMAL_WINDOW ) == MENU_NORMAL_WINDOW ) {
        listview_set_fixed_num_lines ( state->list_view );
        rofi_view_window_update_size ( state );
    }
    // Move the window to the correct x,y position.
    rofi_view_calculate_window_position ( state );

    state->quit = FALSE;
    rofi_view_refilter ( state );
    rofi_view_update ( state, TRUE );
    xcb_map_window ( xcb->connection, CacheState.main_window );
    widget_queue_redraw ( WIDGET ( state->main_window ) );
    xcb_flush ( xcb->connection );
    if ( xcb->sncontext != NULL ) {
        sn_launchee_context_complete ( xcb->sncontext );
    }
    return state;
}

int rofi_view_error_dialog ( const char *msg, int markup )
{
    RofiViewState *state = __rofi_view_state_create ();
    state->retv       = MENU_CANCEL;
    state->menu_flags = MENU_ERROR_DIALOG;
    state->finalize   = process_result;

    state->main_window = box_create ( "window.box", BOX_VERTICAL );
    box *box           = box_create ( "window.mainbox.message.box", BOX_VERTICAL );
    box_add ( state->main_window, WIDGET ( box ), TRUE, 0 );
    state->text = textbox_create ( "window.mainbox.message.textbox", ( TB_AUTOHEIGHT | TB_WRAP ) + ( ( markup ) ? TB_MARKUP : 0 ),
                                   NORMAL, ( msg != NULL ) ? msg : "" );
    box_add ( box, WIDGET ( state->text ), TRUE, 1 );

    // Make sure we enable fixed num lines when in normal window mode.
    if ( ( CacheState.flags & MENU_NORMAL_WINDOW ) == MENU_NORMAL_WINDOW ) {
        listview_set_fixed_num_lines ( state->list_view );
    }
    rofi_view_calculate_window_width ( state );
    // Need to resize otherwise calculated desired height is wrong.
    widget_resize ( WIDGET ( state->main_window ), state->width, 100 );
    // resize window vertically to suit
    state->height = widget_get_desired_height ( WIDGET ( state->main_window ) );

    // Calculte window position.
    rofi_view_calculate_window_position ( state );

    // Move the window to the correct x,y position.
    rofi_view_window_update_size ( state );

    // Display it.
    xcb_map_window ( xcb->connection, CacheState.main_window );
    widget_queue_redraw ( WIDGET ( state->main_window ) );

    if ( xcb->sncontext != NULL ) {
        sn_launchee_context_complete ( xcb->sncontext );
    }

    // Set it as current window.
    rofi_view_set_active ( state );
    return TRUE;
}

void rofi_view_hide ( void )
{
    if ( CacheState.main_window != XCB_WINDOW_NONE ) {
        xcb_unmap_window ( xcb->connection, CacheState.main_window );
        x11_early_cleanup ();
    }
}

void rofi_view_cleanup ()
{
    g_debug ( "Cleanup." );
    if ( CacheState.idle_timeout > 0 ) {
        g_source_remove ( CacheState.idle_timeout );
        CacheState.idle_timeout = 0;
    }
    if ( CacheState.repaint_source > 0 ) {
        g_source_remove ( CacheState.repaint_source );
        CacheState.repaint_source = 0;
    }
    if ( CacheState.fake_bg ) {
        cairo_surface_destroy ( CacheState.fake_bg );
        CacheState.fake_bg = NULL;
    }
    if ( CacheState.edit_draw ) {
        cairo_destroy ( CacheState.edit_draw );
        CacheState.edit_draw = NULL;
    }
    if ( CacheState.edit_surf ) {
        cairo_surface_destroy ( CacheState.edit_surf );
        CacheState.edit_surf = NULL;
    }
    if ( CacheState.main_window != XCB_WINDOW_NONE ) {
        g_debug ( "Unmapping and free'ing window" );
        xcb_unmap_window ( xcb->connection, CacheState.main_window );
        xcb_free_gc ( xcb->connection, CacheState.gc );
        xcb_free_pixmap ( xcb->connection, CacheState.edit_pixmap );
        xcb_destroy_window ( xcb->connection, CacheState.main_window );
        CacheState.main_window = XCB_WINDOW_NONE;
    }
    if ( map != XCB_COLORMAP_NONE ) {
        xcb_free_colormap ( xcb->connection, map );
        map = XCB_COLORMAP_NONE;
    }
    xcb_flush ( xcb->connection );
    g_assert ( g_queue_is_empty ( &( CacheState.views ) ) );
}
void rofi_view_workers_initialize ( void )
{
    TICK_N ( "Setup Threadpool, start" );
    if ( config.threads == 0 ) {
        config.threads = 1;
        long procs = sysconf ( _SC_NPROCESSORS_CONF );
        if ( procs > 0 ) {
            config.threads = MIN ( procs, 128l );
        }
    }
    // Create thread pool
    GError *error = NULL;
    tpool = g_thread_pool_new ( rofi_view_call_thread, NULL, config.threads, FALSE, &error );
    if ( error == NULL ) {
        // Idle threads should stick around for a max of 60 seconds.
        g_thread_pool_set_max_idle_time ( 60000 );
        // We are allowed to have
        g_thread_pool_set_max_threads ( tpool, config.threads, &error );
    }
    // If error occured during setup of pool, tell user and exit.
    if ( error != NULL ) {
        g_warning ( "Failed to setup thread pool: '%s'", error->message );
        g_error_free ( error );
        exit ( EXIT_FAILURE );
    }
    TICK_N ( "Setup Threadpool, done" );
}
void rofi_view_workers_finalize ( void )
{
    if ( tpool ) {
        g_thread_pool_free ( tpool, TRUE, TRUE );
        tpool = NULL;
    }
}
Mode * rofi_view_get_mode ( RofiViewState *state )
{
    return state->sw;
}

void rofi_view_set_overlay ( RofiViewState *state, const char *text )
{
    if ( state->overlay == NULL ) {
        return;
    }
    if ( text == NULL ) {
        widget_disable ( WIDGET ( state->overlay ) );
        return;
    }
    widget_enable ( WIDGET ( state->overlay ) );
    textbox_text ( state->overlay, text );
    int x_offset = widget_get_width ( WIDGET ( state->main_window ) );
    // Within padding of window.
    x_offset -= widget_padding_get_right ( WIDGET ( state->main_window ) );
    // Within the border of widget.
    x_offset -= widget_get_width ( WIDGET ( state->case_indicator ) );
    x_offset -= widget_get_width ( WIDGET ( state->overlay ) );
    int top_offset = widget_padding_get_top   ( WIDGET ( state->main_window ) );
    widget_move ( WIDGET ( state->overlay ), x_offset, top_offset );
    // We want to queue a repaint.
    rofi_view_queue_redraw ( );
}

void rofi_view_clear_input ( RofiViewState *state )
{
    if ( state->text ) {
        textbox_text ( state->text, "" );
        rofi_view_set_selected_line ( state, 0 );
    }
}

void rofi_view_switch_mode ( RofiViewState *state, Mode *mode )
{
    state->sw = mode;
    // Update prompt;
    if ( state->prompt ) {
        rofi_view_update_prompt ( state );
        if ( config.sidebar_mode ) {
            for ( unsigned int j = 0; j < state->num_modi; j++ ) {
                const Mode * mode = rofi_get_mode ( j );
                textbox_font ( state->modi[j], ( mode == state->sw ) ? HIGHLIGHT : NORMAL );
            }
        }
    }
    rofi_view_restart ( state );
    state->reload   = TRUE;
    state->refilter = TRUE;
    rofi_view_refilter ( state );
    rofi_view_update ( state, TRUE );
}

xcb_window_t rofi_view_get_window ( void )
{
    return CacheState.main_window;
}<|MERGE_RESOLUTION|>--- conflicted
+++ resolved
@@ -650,13 +650,8 @@
         map
     };
 
-<<<<<<< HEAD
     xcb_window_t      box_window = xcb_generate_id ( xcb->connection );
-    xcb_void_cookie_t cc  = xcb_create_window_checked ( xcb->connection, depth->depth, box_window, xcb_stuff_get_root_window ( xcb ),
-=======
-    xcb_window_t      box = xcb_generate_id ( xcb->connection );
-    xcb_void_cookie_t cc  = xcb_create_window_checked ( xcb->connection, depth->depth, box, xcb_stuff_get_root_window (),
->>>>>>> 1d99363c
+    xcb_void_cookie_t cc  = xcb_create_window_checked ( xcb->connection, depth->depth, box_window, xcb_stuff_get_root_window ( ),
                                                         0, 0, 200, 100, 0, XCB_WINDOW_CLASS_INPUT_OUTPUT,
                                                         visual->visual_id, selmask, selval );
     xcb_generic_error_t *error;
@@ -1823,9 +1818,12 @@
     // Within padding of window.
     x_offset -= widget_padding_get_right ( WIDGET ( state->main_window ) );
     // Within the border of widget.
+    //x_offset -= widget_padding_get_right ( WIDGET ( state->main_box ) );
+    //x_offset -= widget_padding_get_right ( WIDGET ( state->input_bar ) );
     x_offset -= widget_get_width ( WIDGET ( state->case_indicator ) );
     x_offset -= widget_get_width ( WIDGET ( state->overlay ) );
     int top_offset = widget_padding_get_top   ( WIDGET ( state->main_window ) );
+    //top_offset += widget_padding_get_top   ( WIDGET ( state->main_box ) );
     widget_move ( WIDGET ( state->overlay ), x_offset, top_offset );
     // We want to queue a repaint.
     rofi_view_queue_redraw ( );
