--- conflicted
+++ resolved
@@ -1651,7 +1651,7 @@
                 state->modi[j] = textbox_create ( strbutton, TB_CENTER | TB_AUTOHEIGHT, ( mode == state->sw ) ? HIGHLIGHT : NORMAL,
                         mode_get_display_name ( mode  ) );
                 box_add ( state->sidebar_bar, WIDGET ( state->modi[j] ), TRUE, j );
-                widget_set_clicked_handler ( WIDGET ( state->modi[j] ), rofi_view_modi_clicked_cb, state );
+                //widget_set_clicked_handler ( WIDGET ( state->modi[j] ), rofi_view_modi_clicked_cb, state );
             }
             g_free(strbutton);
         }
@@ -1701,47 +1701,6 @@
     // Get active monitor size.
     TICK_N ( "Get active monitor" );
 
-<<<<<<< HEAD
-=======
-    state->main_window = container_create ( "window.box" );
-    state->main_box    = box_create ( "window.mainbox.box", BOX_VERTICAL );
-    container_add ( state->main_window, WIDGET ( state->main_box ) );
-
-    state->input_bar = box_create ( "window.mainbox.inputbar.box", BOX_HORIZONTAL );
-
-    // Only enable widget when sidebar is enabled.
-    if ( config.sidebar_mode ) {
-        state->sidebar_bar = box_create ( "window.mainbox.sidebar.box", BOX_HORIZONTAL );
-        box_add ( state->main_box, WIDGET ( state->sidebar_bar ), FALSE, 10 );
-        state->num_modi = rofi_get_num_enabled_modi ();
-        state->modi     = g_malloc0 ( state->num_modi * sizeof ( textbox * ) );
-        for ( unsigned int j = 0; j < state->num_modi; j++ ) {
-            const Mode * mode = rofi_get_mode ( j );
-            state->modi[j] = textbox_create_full ( WIDGET_TYPE_SIDEBAR_MODI, "window.mainbox.sidebar.button", TB_CENTER | TB_AUTOHEIGHT, ( mode == state->sw ) ? HIGHLIGHT : NORMAL,
-                                                   mode_get_display_name ( mode  ) );
-            box_add ( state->sidebar_bar, WIDGET ( state->modi[j] ), TRUE, j );
-            widget_set_trigger_action_handler ( WIDGET ( state->modi[j] ), textbox_sidebar_modi_trigger_action, state );
-        }
-    }
-
-    int location = rofi_theme_get_position ( WIDGET ( state->main_window ), "location", config.location );
-    int end      = ( location == WL_SOUTH_EAST || location == WL_SOUTH || location == WL_SOUTH_WEST );
-    box_add ( state->main_box, WIDGET ( state->input_bar ), FALSE, end ? 9 : 0 );
-
-    state->case_indicator = textbox_create ( "window.mainbox.inputbar.case-indicator", TB_AUTOWIDTH | TB_AUTOHEIGHT, NORMAL, "*" );
-    // Add small separator between case indicator and text box.
-    box_add ( state->input_bar, WIDGET ( state->case_indicator ), FALSE, 3 );
-
-    // Prompt box.
-    state->prompt = textbox_create ( "window.mainbox.inputbar.prompt", TB_AUTOWIDTH | TB_AUTOHEIGHT, NORMAL, "" );
-    rofi_view_update_prompt ( state );
-    box_add ( state->input_bar, WIDGET ( state->prompt ), FALSE, 1 );
-
-    // Entry box
-    TextboxFlags tfl = TB_EDITABLE;
-    tfl        |= ( ( menu_flags & MENU_PASSWORD ) == MENU_PASSWORD ) ? TB_PASSWORD : 0;
-    state->text = textbox_create_full ( WIDGET_TYPE_EDITBOX, "window.mainbox.inputbar.entry", tfl | TB_AUTOHEIGHT, NORMAL, input );
->>>>>>> 4e6af2ea
 
     state->main_window = box_create ( "window.box", BOX_VERTICAL );
     // Get children.
