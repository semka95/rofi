/**
 * rofi
 *
 * MIT/X11 License
 * Modified 2016 Qball Cow <qball@gmpclient.org>
 *
 * Permission is hereby granted, free of charge, to any person obtaining
 * a copy of this software and associated documentation files (the
 * "Software"), to deal in the Software without restriction, including
 * without limitation the rights to use, copy, modify, merge, publish,
 * distribute, sublicense, and/or sell copies of the Software, and to
 * permit persons to whom the Software is furnished to do so, subject to
 * the following conditions:
 *
 * The above copyright notice and this permission notice shall be
 * included in all copies or substantial portions of the Software.
 *
 * THE SOFTWARE IS PROVIDED "AS IS", WITHOUT WARRANTY OF ANY KIND, EXPRESS
 * OR IMPLIED, INCLUDING BUT NOT LIMITED TO THE WARRANTIES OF
 * MERCHANTABILITY, FITNESS FOR A PARTICULAR PURPOSE AND NONINFRINGEMENT.
 * IN NO EVENT SHALL THE AUTHORS OR COPYRIGHT HOLDERS BE LIABLE FOR ANY
 * CLAIM, DAMAGES OR OTHER LIABILITY, WHETHER IN AN ACTION OF CONTRACT,
 * TORT OR OTHERWISE, ARISING FROM, OUT OF OR IN CONNECTION WITH THE
 * SOFTWARE OR THE USE OR OTHER DEALINGS IN THE SOFTWARE.
 */

#include <config.h>
#include <stdio.h>
#include <stdlib.h>
#include <string.h>
#include <unistd.h>
#include <stdint.h>
#include <signal.h>
#include <errno.h>
#include <time.h>
#include <locale.h>
#include <xkbcommon/xkbcommon-x11.h>
#include <xcb/xkb.h>
#include <xcb/xcb_ewmh.h>

#include <cairo.h>
#include <cairo-xcb.h>

#define SN_API_NOT_YET_FROZEN
#include <libsn/sn.h>

#include "settings.h"

#include "rofi.h"
#include "mode.h"
#include "xcb-internal.h"
#include "xkb-internal.h"
#include "helper.h"
#include "x11-helper.h"
#include "xrmoptions.h"
#include "dialogs/dialogs.h"

#include "view.h"
#include "view-internal.h"

#include "theme.h"

/** The Rofi View log domain */
#define LOG_DOMAIN    "View"

#include "xcb.h"

static int rofi_view_calculate_height ( RofiViewState *state );

/** Thread pool used for filtering */
GThreadPool *tpool = NULL;

/** Global pointer to the currently active RofiViewState */
RofiViewState *current_active_menu = NULL;

/**
 * Structure holding cached state.
 */
struct
{
    /** main x11 windows */
    xcb_window_t    main_window;
    /** surface containing the fake background. */
    cairo_surface_t *fake_bg;
    /** Draw context  for main window */
    xcb_gcontext_t  gc;
    /** Main X11 side pixmap to draw on. */
    xcb_pixmap_t    edit_pixmap;
    /** Cairo Surface for edit_pixmap */
    cairo_surface_t *edit_surf;
    /** Drawable context for edit_surf */
    cairo_t         *edit_draw;
    /** Indicate that fake background should be drawn relative to the window */
    int             fake_bgrel;
    /** Main flags */
    MenuFlags       flags;
    /** List of stacked views */
    GQueue          views;
    /** Current work area */
    workarea        mon;
    /** timeout for reloading */
    guint           idle_timeout;
    /** debug counter for redraws */
    uint64_t        count;
    /** redraw idle time. */
    guint           repaint_source;
} CacheState = {
    .main_window    = XCB_WINDOW_NONE,
    .fake_bg        = NULL,
    .edit_surf      = NULL,
    .edit_draw      = NULL,
    .fake_bgrel     = FALSE,
    .flags          = MENU_NORMAL,
    .views          = G_QUEUE_INIT,
    .idle_timeout   =               0,
    .count          =              0L,
    .repaint_source =               0,
};

static char * get_matching_state ( void )
{
    if ( config.case_sensitive ) {
        if ( config.levenshtein_sort ) {
            return "±";
        }
        else {
            return "-";
        }
    }
    else{
        if ( config.levenshtein_sort ) {
            return "+";
        }
    }
    return " ";
}

/**
 * Levenshtein Sorting.
 */
static int lev_sort ( const void *p1, const void *p2, void *arg )
{
    const int *a         = p1;
    const int *b         = p2;
    int       *distances = arg;

    return distances[*a] - distances[*b];
}

/**
 * Stores a screenshot of Rofi at that point in time.
 */
static void menu_capture_screenshot ( void )
{
    const char *outp = g_getenv ( "ROFI_PNG_OUTPUT" );
    if ( CacheState.edit_surf == NULL ) {
        // Nothing to store.
        fprintf ( stderr, "There is no rofi surface to store\n" );
        return;
    }
    const char *xdg_pict_dir = g_get_user_special_dir ( G_USER_DIRECTORY_PICTURES );
    if ( outp == NULL && xdg_pict_dir == NULL ) {
        fprintf ( stderr, "XDG user picture directory or ROFI_PNG_OUTPUT is not set. Cannot store screenshot.\n" );
        return;
    }
    // Get current time.
    GDateTime *now = g_date_time_new_now_local ();
    // Format filename.
    char      *timestmp = g_date_time_format ( now, "rofi-%Y-%m-%d-%H%M" );
    char      *filename = g_strdup_printf ( "%s.png", timestmp );
    // Build full path
    char      *fpath = NULL;
    if ( outp == NULL ) {
        int index = 0;
        fpath = g_build_filename ( xdg_pict_dir, filename, NULL );
        while ( g_file_test ( fpath, G_FILE_TEST_EXISTS ) && index < 99 ) {
            g_free ( fpath );
            g_free ( filename );
            // Try the next index.
            index++;
            // Format filename.
            filename = g_strdup_printf ( "%s-%d.png", timestmp, index );
            // Build full path
            fpath = g_build_filename ( xdg_pict_dir, filename, NULL );
        }
    }
    else {
        fpath = g_strdup ( outp );
    }
    fprintf ( stderr, color_green "Storing screenshot %s\n"color_reset, fpath );
    cairo_status_t status = cairo_surface_write_to_png ( CacheState.edit_surf, fpath );
    if ( status != CAIRO_STATUS_SUCCESS ) {
        fprintf ( stderr, "Failed to produce screenshot '%s', got error: '%s'\n", filename,
                  cairo_status_to_string ( status ) );
    }
    g_free ( fpath );
    g_free ( filename );
    g_free ( timestmp );
    g_date_time_unref ( now );
}

static gboolean rofi_view_repaint ( G_GNUC_UNUSED void * data  )
{
    if ( current_active_menu  ) {
        g_log ( LOG_DOMAIN, G_LOG_LEVEL_DEBUG, "expose event\n" );
        TICK_N ( "Expose" );
        xcb_copy_area ( xcb->connection, CacheState.edit_pixmap, CacheState.main_window, CacheState.gc,
                        0, 0, 0, 0, current_active_menu->width, current_active_menu->height );
        xcb_flush ( xcb->connection );
        TICK_N ( "flush" );
        CacheState.repaint_source = 0;
    }
    return G_SOURCE_REMOVE;
}

static void rofi_view_update_prompt ( RofiViewState *state )
{
    if ( state->prompt ) {
        const char *str = mode_get_display_name ( state->sw );
        if ( ( state->menu_flags & MENU_PROMPT_COLON ) != 0 ) {
            char *pr = g_strconcat ( str, ":", NULL );
            textbox_text ( state->prompt, pr );
            g_free ( pr );
        }
        else {
            textbox_text ( state->prompt, str );
        }
    }
}

/**
 * Calculates the window position
 */
static void rofi_view_calculate_window_position ( RofiViewState *state )
{
    if ( config.fullscreen ) {
        state->x = CacheState.mon.x;
        state->y = CacheState.mon.y;
        return;
    }

    if ( !config.fixed_num_lines && ( config.location == WL_CENTER || config.location == WL_EAST || config.location == WL_WEST ) ) {
        state->y = CacheState.mon.y + CacheState.mon.h / 2 - widget_get_height ( WIDGET ( state->input_bar ) );
    }
    else {
        // Default location is center.
        state->y = CacheState.mon.y + ( CacheState.mon.h - state->height ) / 2;
    }
    state->x = CacheState.mon.x + ( CacheState.mon.w - state->width ) / 2;
    // Determine window location
    switch ( config.location )
    {
    case WL_NORTH_WEST:
        state->x = CacheState.mon.x;
    case WL_NORTH:
        state->y = CacheState.mon.y;
        break;
    case WL_NORTH_EAST:
        state->y = CacheState.mon.y;
    case WL_EAST:
        state->x = CacheState.mon.x + CacheState.mon.w - state->width;
        break;
    case WL_EAST_SOUTH:
        state->x = CacheState.mon.x + CacheState.mon.w - state->width;
    case WL_SOUTH:
        state->y = CacheState.mon.y + CacheState.mon.h - state->height;
        break;
    case WL_SOUTH_WEST:
        state->y = CacheState.mon.y + CacheState.mon.h - state->height;
    case WL_WEST:
        state->x = CacheState.mon.x;
        break;
    case WL_CENTER:
    default:
        break;
    }
    // Apply offset.
    state->x += config.x_offset;
    state->y += config.y_offset;
}

static void rofi_view_window_update_size ( RofiViewState * state )
{
    uint16_t mask   = XCB_CONFIG_WINDOW_X | XCB_CONFIG_WINDOW_Y | XCB_CONFIG_WINDOW_WIDTH | XCB_CONFIG_WINDOW_HEIGHT;
    uint32_t vals[] = { state->x, state->y, state->width, state->height };

    // Display it.
    xcb_configure_window ( xcb->connection, CacheState.main_window, mask, vals );
    cairo_destroy ( CacheState.edit_draw );
    cairo_surface_destroy ( CacheState.edit_surf );

    xcb_free_pixmap ( xcb->connection, CacheState.edit_pixmap );
    CacheState.edit_pixmap = xcb_generate_id ( xcb->connection );
    xcb_create_pixmap ( xcb->connection, depth->depth,
                        CacheState.edit_pixmap, CacheState.main_window, state->width, state->height );

    CacheState.edit_surf = cairo_xcb_surface_create ( xcb->connection, CacheState.edit_pixmap, visual, state->width, state->height );
    CacheState.edit_draw = cairo_create ( CacheState.edit_surf );
    widget_resize ( WIDGET ( state->main_box ), state->width - 2 * state->border, state->height - 2 * state->border );
}

static gboolean rofi_view_reload_idle ( G_GNUC_UNUSED gpointer data )
{
    if ( current_active_menu ) {
        current_active_menu->reload   = TRUE;
        current_active_menu->refilter = TRUE;
        rofi_view_queue_redraw ();
    }
    CacheState.idle_timeout = 0;
    return G_SOURCE_REMOVE;
}

void rofi_view_reload ( void  )
{
    // @TODO add check if current view is equal to the callee
    if ( CacheState.idle_timeout == 0 ) {
        CacheState.idle_timeout = g_timeout_add ( 1000 / 10, rofi_view_reload_idle, NULL );
    }
}
void rofi_view_queue_redraw ( void  )
{
    if ( current_active_menu && CacheState.repaint_source == 0 ) {
        CacheState.count++;
        g_log ( LOG_DOMAIN, G_LOG_LEVEL_DEBUG, "redraw %lu\n", CacheState.count );
        CacheState.repaint_source = g_idle_add_full (  G_PRIORITY_HIGH_IDLE, rofi_view_repaint, NULL, NULL );
    }
}

void rofi_view_restart ( RofiViewState *state )
{
    state->quit = FALSE;
    state->retv = MENU_CANCEL;
}

RofiViewState * rofi_view_get_active ( void )
{
    return current_active_menu;
}

void rofi_view_set_active ( RofiViewState *state )
{
    if ( current_active_menu != NULL && state != NULL ) {
        g_queue_push_head ( &( CacheState.views ), current_active_menu );
        // TODO check.
        current_active_menu = state;
        g_log ( LOG_DOMAIN, G_LOG_LEVEL_DEBUG, "stack view." );
        rofi_view_window_update_size ( current_active_menu );
        rofi_view_queue_redraw ();
        return;
    }
    else if ( state == NULL && !g_queue_is_empty ( &( CacheState.views ) ) ) {
        g_log ( LOG_DOMAIN, G_LOG_LEVEL_DEBUG, "pop view." );
        current_active_menu = g_queue_pop_head ( &( CacheState.views ) );
        rofi_view_window_update_size ( current_active_menu );
        rofi_view_queue_redraw ();
        return;
    }
    g_assert ( ( current_active_menu == NULL && state != NULL ) || ( current_active_menu != NULL && state == NULL ) );
    current_active_menu = state;
    rofi_view_queue_redraw ();
}

void rofi_view_set_selected_line ( RofiViewState *state, unsigned int selected_line )
{
    state->selected_line = selected_line;
    // Find the line.
    unsigned int selected = 0;
    for ( unsigned int i = 0; ( ( state->selected_line ) ) < UINT32_MAX && !selected && i < state->filtered_lines; i++ ) {
        if ( state->line_map[i] == ( state->selected_line ) ) {
            selected = i;
            break;
        }
    }
    listview_set_selected ( state->list_view, selected );
    xcb_clear_area ( xcb->connection, CacheState.main_window, 1, 0, 0, 1, 1 );
    xcb_flush ( xcb->connection );
}

void rofi_view_free ( RofiViewState *state )
{
    if ( state->tokens ) {
        tokenize_free ( state->tokens );
        state->tokens = NULL;
    }
    // Do this here?
    // Wait for final release?
    widget_free ( WIDGET ( state->main_box ) );
    widget_free ( WIDGET ( state->overlay ) );

    g_free ( state->line_map );
    g_free ( state->distance );
    // Free the switcher boxes.
    // When state is free'ed we should no longer need these.
    if ( config.sidebar_mode == TRUE ) {
        g_free ( state->modi );
        state->num_modi = 0;
    }
    g_free ( state );
}

MenuReturn rofi_view_get_return_value ( const RofiViewState *state )
{
    return state->retv;
}

unsigned int rofi_view_get_selected_line ( const RofiViewState *state )
{
    return state->selected_line;
}

unsigned int rofi_view_get_next_position ( const RofiViewState *state )
{
    unsigned int next_pos = state->selected_line;
    unsigned int selected = listview_get_selected ( state->list_view );
    if ( ( selected + 1 ) < state->num_lines ) {
        ( next_pos ) = state->line_map[selected + 1];
    }
    return next_pos;
}

unsigned int rofi_view_get_completed ( const RofiViewState *state )
{
    return state->quit;
}

const char * rofi_view_get_user_input ( const RofiViewState *state )
{
    if ( state->text ) {
        return state->text->text;
    }
    return NULL;
}

/**
 * Create a new, 0 initialized RofiViewState structure.
 *
 * @returns a new 0 initialized RofiViewState
 */
static RofiViewState * __rofi_view_state_create ( void )
{
    return g_malloc0 ( sizeof ( RofiViewState ) );
}
/**
 * Structure with data to process by each worker thread.
 */
typedef struct _thread_state
{
    RofiViewState *state;
    unsigned int  start;
    unsigned int  stop;
    unsigned int  count;
    GCond         *cond;
    GMutex        *mutex;
    unsigned int  *acount;
    void ( *callback )( struct _thread_state *t, gpointer data );
}thread_state;
/**
 * @param data A thread_state object.
 * @param user_data User data to pass to thread_state callback
 *
 * Small wrapper function that is internally used to pass a job to a worker.
 */
static void rofi_view_call_thread ( gpointer data, gpointer user_data )
{
    thread_state *t = (thread_state *) data;
    t->callback ( t, user_data );
    g_mutex_lock ( t->mutex );
    ( *( t->acount ) )--;
    g_cond_signal ( t->cond );
    g_mutex_unlock ( t->mutex );
}

static void filter_elements ( thread_state *t, G_GNUC_UNUSED gpointer user_data )
{
    // input changed
    for ( unsigned int i = t->start; i < t->stop; i++ ) {
        int match = mode_token_match ( t->state->sw, t->state->tokens, i );
        // If each token was matched, add it to list.
        if ( match ) {
            t->state->line_map[t->start + t->count] = i;
            if ( config.levenshtein_sort ) {
                // This is inefficient, need to fix it.
                char * str   = mode_get_completion ( t->state->sw, i );
                char * input = mode_preprocess_input ( t->state->sw, t->state->text->text );
                t->state->distance[i] = levenshtein ( input, str );
                g_free ( input );
                g_free ( str );
            }
            t->count++;
        }
    }
}

static void rofi_view_setup_fake_transparency ( void )
{
    if ( CacheState.fake_bg == NULL ) {
        cairo_surface_t *s = NULL;
        /**
         * Select Background to use for fake transparency.
         * Current options: 'screenshot','background'
         */
        TICK_N ( "Fake start" );
        if ( g_strcmp0 ( config.fake_background, "screenshot" ) == 0 ) {
            s = x11_helper_get_screenshot_surface ();
        }
        else if ( g_strcmp0 ( config.fake_background, "background" ) == 0 ) {
            s = x11_helper_get_bg_surface ();
        }
        else {
            char *fpath = rofi_expand_path ( config.fake_background );
            g_log ( LOG_DOMAIN, G_LOG_LEVEL_DEBUG, "Opening %s to use as background.", fpath );
            s                     = cairo_image_surface_create_from_png ( fpath );
            CacheState.fake_bgrel = TRUE;
            g_free ( fpath );
        }
        TICK_N ( "Get surface." );
        if ( s != NULL ) {
            if ( cairo_surface_status ( s ) != CAIRO_STATUS_SUCCESS ) {
                g_log ( LOG_DOMAIN, G_LOG_LEVEL_DEBUG, "Failed to open surface fake background: %s",
                        cairo_status_to_string ( cairo_surface_status ( s ) ) );
                cairo_surface_destroy ( s );
                s = NULL;
            }
            else {
                CacheState.fake_bg = cairo_image_surface_create ( CAIRO_FORMAT_ARGB32, CacheState.mon.w, CacheState.mon.h );
                cairo_t *dr = cairo_create ( CacheState.fake_bg );
                if ( CacheState.fake_bgrel ) {
                    cairo_set_source_surface ( dr, s, 0, 0 );
                }
                else {
                    cairo_set_source_surface ( dr, s, -CacheState.mon.x, -CacheState.mon.y );
                }
                cairo_paint ( dr );
                cairo_destroy ( dr );
                cairo_surface_destroy ( s );
            }
        }
        TICK_N ( "Fake transparency" );
    }
}
void __create_window ( MenuFlags menu_flags )
{
    uint32_t     selmask  = XCB_CW_BACK_PIXMAP| XCB_CW_BORDER_PIXEL |XCB_CW_BIT_GRAVITY| XCB_CW_BACKING_STORE | XCB_CW_EVENT_MASK | XCB_CW_COLORMAP;
    uint32_t     selval[] = {
        XCB_BACK_PIXMAP_NONE,0,
        XCB_GRAVITY_STATIC,
        XCB_BACKING_STORE_NOT_USEFUL,
        XCB_EVENT_MASK_EXPOSURE | XCB_EVENT_MASK_BUTTON_PRESS | XCB_EVENT_MASK_BUTTON_RELEASE |
        XCB_EVENT_MASK_KEY_PRESS | XCB_EVENT_MASK_KEY_RELEASE | XCB_EVENT_MASK_KEYMAP_STATE |
        XCB_EVENT_MASK_STRUCTURE_NOTIFY | XCB_EVENT_MASK_FOCUS_CHANGE | XCB_EVENT_MASK_BUTTON_1_MOTION,
        map
    };

    xcb_window_t box = xcb_generate_id ( xcb->connection );
    xcb_void_cookie_t cc = xcb_create_window_checked ( xcb->connection, depth->depth, box, xcb_stuff_get_root_window ( xcb ),
                        0, 0, 200, 100, 0, XCB_WINDOW_CLASS_INPUT_OUTPUT,
                        visual->visual_id, selmask, selval );
    xcb_generic_error_t *error;
    error = xcb_request_check(xcb->connection, cc);
    if (error) {
        printf( "xcb_create_window() failed error=0x%x\n", error->error_code);
        exit ( EXIT_FAILURE );
    }
    CacheState.gc = xcb_generate_id ( xcb->connection );
    xcb_create_gc ( xcb->connection, CacheState.gc, box, 0, 0 );

    // Create a drawable.
    CacheState.edit_pixmap = xcb_generate_id ( xcb->connection );
    xcb_create_pixmap ( xcb->connection, depth->depth,
                        CacheState.edit_pixmap, CacheState.main_window, 200, 100 );

    CacheState.edit_surf = cairo_xcb_surface_create ( xcb->connection, CacheState.edit_pixmap, visual, 200, 100 );
    CacheState.edit_draw = cairo_create ( CacheState.edit_surf );

    // Set up pango context.
    cairo_font_options_t *fo = cairo_font_options_create ();
    // Take font description from xlib surface
    cairo_surface_get_font_options ( CacheState.edit_surf, fo );
    // TODO should we update the drawable each time?
    PangoContext *p = pango_cairo_create_context ( CacheState.edit_draw );
    // Set the font options from the xlib surface
    pango_cairo_context_set_font_options ( p, fo );
    // Setup dpi
    if ( config.dpi > 0 ) {
        PangoFontMap *font_map = pango_cairo_font_map_get_default ();
        pango_cairo_font_map_set_resolution ( (PangoCairoFontMap *) font_map, (double) config.dpi );
    }
    // Setup font.
    if ( config.menu_font ) {
        PangoFontDescription *pfd = pango_font_description_from_string ( config.menu_font );
        pango_context_set_font_description ( p, pfd );
        pango_font_description_free ( pfd );
    }
    // Tell textbox to use this context.
    textbox_set_pango_context ( p );
    // cleanup
    g_object_unref ( p );
    cairo_font_options_destroy ( fo );

    // // make it an unmanaged window
    if ( ( ( menu_flags & MENU_NORMAL_WINDOW ) == 0 ) ) {
        window_set_atom_prop ( box, xcb->ewmh._NET_WM_STATE, &( xcb->ewmh._NET_WM_STATE_ABOVE ), 1 );
        uint32_t values[] = { 1 };
        xcb_change_window_attributes ( xcb->connection, box, XCB_CW_OVERRIDE_REDIRECT, values );
    }
    else{
        window_set_atom_prop ( box, xcb->ewmh._NET_WM_WINDOW_TYPE, &( xcb->ewmh._NET_WM_WINDOW_TYPE_NORMAL ), 1 );
        x11_disable_decoration ( box );
    }
    if ( config.fullscreen ) {
        xcb_atom_t atoms[] = {
            xcb->ewmh._NET_WM_STATE_FULLSCREEN,
            xcb->ewmh._NET_WM_STATE_ABOVE
        };
        window_set_atom_prop (  box, xcb->ewmh._NET_WM_STATE, atoms, sizeof ( atoms ) / sizeof ( xcb_atom_t ) );
    }

    // Set the WM_NAME
    xcb_change_property ( xcb->connection, XCB_PROP_MODE_REPLACE, box, xcb->ewmh._NET_WM_NAME, xcb->ewmh.UTF8_STRING, 8, 4, "rofi" );
    xcb_change_property ( xcb->connection, XCB_PROP_MODE_REPLACE, box, XCB_ATOM_WM_NAME, XCB_ATOM_STRING, 8, 4, "rofi" );

    CacheState.main_window = box;
    CacheState.flags       = menu_flags;
    monitor_active ( &( CacheState.mon ) );
    if ( config.fake_transparency ) {
        rofi_view_setup_fake_transparency ();
    }
    if ( xcb->sncontext != NULL ) {
        sn_launchee_context_setup_window ( xcb->sncontext, CacheState.main_window );
    }
}

/**
 * @param state Internal state of the menu.
 *
 * Calculate the width of the window and the width of an element.
 */
static void rofi_view_calculate_window_and_element_width ( RofiViewState *state )
{
    if ( config.fullscreen ) {
        state->width = CacheState.mon.w;
    }
    else if ( config.menu_width < 0 ) {
        double fw = textbox_get_estimated_char_width ( );
        state->width  = -( fw * config.menu_width );
        state->width += 2 * state->border;
    }
    else{
        // Calculate as float to stop silly, big rounding down errors.
        state->width = config.menu_width < 101 ? ( CacheState.mon.w / 100.0f ) * ( float ) config.menu_width : config.menu_width;
    }
}

/**
 * Nav helper functions, to avoid duplicate code.
 */

/**
 * @param state The current RofiViewState
 *
 * Tab handling.
 */
static void rofi_view_nav_row_tab ( RofiViewState *state )
{
    if ( state->filtered_lines == 1 ) {
        state->retv              = MENU_OK;
        ( state->selected_line ) = state->line_map[listview_get_selected ( state->list_view )];
        state->quit              = 1;
        return;
    }

    // Double tab!
    if ( state->filtered_lines == 0 && ROW_TAB == state->prev_action ) {
        state->retv              = MENU_NEXT;
        ( state->selected_line ) = 0;
        state->quit              = TRUE;
    }
    else {
        listview_nav_down ( state->list_view );
    }
    state->prev_action = ROW_TAB;
}
/**
 * @param state The current RofiViewState
 *
 * complete current row.
 */
inline static void rofi_view_nav_row_select ( RofiViewState *state )
{
    if ( state->list_view == NULL ) {
        return;
    }
    unsigned int selected = listview_get_selected ( state->list_view );
    // If a valid item is selected, return that..
    if ( selected < state->filtered_lines ) {
        char *str = mode_get_completion ( state->sw, state->line_map[selected] );
        textbox_text ( state->text, str );
        g_free ( str );
        textbox_keybinding ( state->text, MOVE_END );
        state->refilter = TRUE;
    }
}

/**
 * @param state The current RofiViewState
 *
 * Move the selection to first row.
 */
inline static void rofi_view_nav_first ( RofiViewState * state )
{
//    state->selected = 0;
    listview_set_selected ( state->list_view, 0 );
}

/**
 * @param state The current RofiViewState
 *
 * Move the selection to last row.
 */
inline static void rofi_view_nav_last ( RofiViewState * state )
{
    // If no lines, do nothing.
    if ( state->filtered_lines == 0 ) {
        return;
    }
    //state->selected = state->filtered_lines - 1;
    listview_set_selected ( state->list_view, -1 );
}

static void update_callback ( textbox *t, unsigned int index, void *udata, TextBoxFontType type, gboolean full )
{
    RofiViewState *state = (RofiViewState *) udata;
    if ( full ) {
        int  fstate = 0;
        char *text  = mode_get_display_value ( state->sw, state->line_map[index], &fstate, TRUE );
        type |= fstate;
        textbox_font ( t, type );
        // Move into list view.
        textbox_text ( t, text );

        if ( state->tokens && config.show_match ) {
            PangoAttrList *list = textbox_get_pango_attributes ( t );
            if ( list != NULL ) {
                pango_attr_list_ref ( list );
            }
            else{
                list = pango_attr_list_new ();
            }
            token_match_get_pango_attr ( state->tokens, textbox_get_visible_text ( t ), list );
            textbox_set_pango_attributes ( t, list );
            pango_attr_list_unref ( list );
        }
        g_free ( text );
    }
    else {
        int fstate = 0;
        mode_get_display_value ( state->sw, state->line_map[index], &fstate, FALSE );
        type |= fstate;
        textbox_font ( t, type );
    }
}

void rofi_view_update ( RofiViewState *state )
{
    if ( !widget_need_redraw ( WIDGET ( state->main_box ) ) && !widget_need_redraw ( WIDGET ( state->overlay ) )  ) {
        return;
    }
    TICK ();
    cairo_t *d = CacheState.edit_draw;
    cairo_set_operator ( d, CAIRO_OPERATOR_SOURCE );
    if ( config.fake_transparency && CacheState.fake_bg != NULL ) {
        if ( CacheState.fake_bgrel ) {
            cairo_set_source_surface ( d, CacheState.fake_bg, 0.0, 0.0 );
        }
        else {
            cairo_set_source_surface ( d, CacheState.fake_bg,
                                       -(double) ( state->x - CacheState.mon.x ),
                                       -(double) ( state->y - CacheState.mon.y ) );
        }
        cairo_paint ( d );
        cairo_set_operator ( d, CAIRO_OPERATOR_OVER );
        color_background ( d );
        cairo_paint ( d );
    }
    else {
        // Paint the background.
        color_background ( d );
        cairo_paint ( d );
    }
    TICK_N ( "Background" );
    color_border ( d );

    if ( config.menu_bw > 0 ) {
        cairo_save ( d );
        cairo_set_line_width ( d, config.menu_bw );
        cairo_rectangle ( d,
                          config.menu_bw / 2.0,
                          config.menu_bw / 2.0,
                          state->width - config.menu_bw,
                          state->height - config.menu_bw );
        cairo_stroke ( d );
        cairo_restore ( d );
    }

    // Always paint as overlay over the background.
    cairo_set_operator ( d, CAIRO_OPERATOR_OVER );
    widget_draw ( WIDGET ( state->main_box ), d );

    if ( state->overlay ) {
        widget_draw ( WIDGET ( state->overlay ), d );
    }
    TICK_N ( "widgets" );
    cairo_surface_flush ( CacheState.edit_surf );
    rofi_view_queue_redraw ();
}

/**
 * @param state Internal state of the menu.
 * @param xse   X selection event.
 *
 * Handle paste event.
 */
static void rofi_view_paste ( RofiViewState *state, xcb_selection_notify_event_t *xse )
{
    if ( xse->property == XCB_ATOM_NONE ) {
        fprintf ( stderr, "Failed to convert selection\n" );
    }
    else if ( xse->property == xcb->ewmh.UTF8_STRING ) {
        gchar *text = window_get_text_prop ( CacheState.main_window, xcb->ewmh.UTF8_STRING );
        if ( text != NULL && text[0] != '\0' ) {
            unsigned int dl = strlen ( text );
            // Strip new line
            while ( dl > 0 && text[dl] == '\n' ) {
                text[dl] = '\0';
                dl--;
            }
            // Insert string move cursor.
            textbox_insert ( state->text, state->text->cursor, text, dl );
            textbox_cursor ( state->text, state->text->cursor + g_utf8_strlen ( text, -1 ) );
            // Force a redraw and refiltering of the text.
            state->refilter = TRUE;
        }
        g_free ( text );
    }
    else {
        fprintf ( stderr, "Failed\n" );
    }
}

static void rofi_view_mouse_navigation ( RofiViewState *state, xcb_button_press_event_t *xbe )
{
    // Scroll event
    if ( xbe->detail > 3 ) {
        if ( xbe->detail == 4 ) {
            listview_nav_up ( state->list_view );
        }
        else if ( xbe->detail == 5 ) {
            listview_nav_down ( state->list_view );
        }
        else if ( xbe->detail == 6 ) {
            listview_nav_left ( state->list_view );
        }
        else if ( xbe->detail == 7 ) {
            listview_nav_right ( state->list_view );
        }
        return;
    }
    else {
        xcb_button_press_event_t rel = *xbe;
        rel.event_x -= config.padding;
        rel.event_y -= config.padding;
        if ( widget_clicked ( WIDGET ( state->main_box ), &rel ) ) {
            return;
        }
    }
}
static void _rofi_view_reload_row ( RofiViewState *state )
{
    g_free ( state->line_map );
    g_free ( state->distance );
    state->num_lines = mode_get_num_entries ( state->sw );
    state->line_map  = g_malloc0_n ( state->num_lines, sizeof ( unsigned int ) );
    state->distance  = g_malloc0_n ( state->num_lines, sizeof ( int ) );
}

static void rofi_view_refilter ( RofiViewState *state )
{
    TICK_N ( "Filter start" );
    if ( state->reload ) {
        _rofi_view_reload_row ( state );
        state->reload = FALSE;
    }
    if ( state->tokens ) {
        tokenize_free ( state->tokens );
        state->tokens = NULL;
    }
    if ( strlen ( state->text->text ) > 0 ) {
        unsigned int j      = 0;
        gchar        *input = mode_preprocess_input ( state->sw, state->text->text );
        state->tokens = tokenize ( input, config.case_sensitive );
        g_free ( input );
        /**
         * On long lists it can be beneficial to parallelize.
         * If number of threads is 1, no thread is spawn.
         * If number of threads > 1 and there are enough (> 1000) items, spawn jobs for the thread pool.
         * For large lists with 8 threads I see a factor three speedup of the whole function.
         */
        unsigned int nt = MAX ( 1, state->num_lines / 500 );
        thread_state states[nt];
        GCond        cond;
        GMutex       mutex;
        g_mutex_init ( &mutex );
        g_cond_init ( &cond );
        unsigned int count = nt;
        unsigned int steps = ( state->num_lines + nt ) / nt;
        for ( unsigned int i = 0; i < nt; i++ ) {
            states[i].state    = state;
            states[i].start    = i * steps;
            states[i].stop     = MIN ( state->num_lines, ( i + 1 ) * steps );
            states[i].count    = 0;
            states[i].cond     = &cond;
            states[i].mutex    = &mutex;
            states[i].acount   = &count;
            states[i].callback = filter_elements;
            if ( i > 0 ) {
                g_thread_pool_push ( tpool, &states[i], NULL );
            }
        }
        // Run one in this thread.
        rofi_view_call_thread ( &states[0], NULL );
        // No need to do this with only one thread.
        if ( nt > 1 ) {
            g_mutex_lock ( &mutex );
            while ( count > 0 ) {
                g_cond_wait ( &cond, &mutex );
            }
            g_mutex_unlock ( &mutex );
        }
        g_cond_clear ( &cond );
        g_mutex_clear ( &mutex );
        for ( unsigned int i = 0; i < nt; i++ ) {
            if ( j != states[i].start ) {
                memmove ( &( state->line_map[j] ), &( state->line_map[states[i].start] ), sizeof ( unsigned int ) * ( states[i].count ) );
            }
            j += states[i].count;
        }
        if ( config.levenshtein_sort ) {
            g_qsort_with_data ( state->line_map, j, sizeof ( int ), lev_sort, state->distance );
        }

        // Cleanup + bookkeeping.
        state->filtered_lines = j;
    }
    else{
        for ( unsigned int i = 0; i < state->num_lines; i++ ) {
            state->line_map[i] = i;
        }
        state->filtered_lines = state->num_lines;
    }
    listview_set_num_elements ( state->list_view, state->filtered_lines );

    if ( config.auto_select == TRUE && state->filtered_lines == 1 && state->num_lines > 1 ) {
        ( state->selected_line ) = state->line_map[listview_get_selected ( state->list_view  )];
        state->retv              = MENU_OK;
        state->quit              = TRUE;
    }
    if ( config.fixed_num_lines == FALSE && ( CacheState.flags & MENU_NORMAL_WINDOW ) == 0 ) {
        int height = rofi_view_calculate_height ( state );
        if ( height != state->height ) {
            state->height = height;
            rofi_view_calculate_window_position ( state );
            rofi_view_window_update_size ( state );
            g_log ( LOG_DOMAIN, G_LOG_LEVEL_DEBUG, "Resize based on re-filter" );
        }
    }
    state->refilter = FALSE;
    TICK_N ( "Filter done" );
}
/**
 * @param state The Menu Handle
 *
 * Check if a finalize function is set, and if sets executes it.
 */
void process_result ( RofiViewState *state );
void rofi_view_finalize ( RofiViewState *state )
{
    if ( state && state->finalize != NULL ) {
        state->finalize ( state );
    }
}

gboolean rofi_view_trigger_action ( RofiViewState *state, KeyBindingAction action )
{
    gboolean ret = TRUE;
    switch ( action )
    {
    // Handling of paste
    case PASTE_PRIMARY:
        xcb_convert_selection ( xcb->connection, CacheState.main_window, XCB_ATOM_PRIMARY,
                                xcb->ewmh.UTF8_STRING, xcb->ewmh.UTF8_STRING, XCB_CURRENT_TIME );
        xcb_flush ( xcb->connection );
        break;
    case PASTE_SECONDARY:
        xcb_convert_selection ( xcb->connection, CacheState.main_window, XCB_ATOM_SECONDARY,
                                xcb->ewmh.UTF8_STRING, xcb->ewmh.UTF8_STRING, XCB_CURRENT_TIME );
        xcb_flush ( xcb->connection );
        break;
    case SCREENSHOT:
        menu_capture_screenshot ( );
        break;
    case TOGGLE_SORT:
        config.levenshtein_sort = !config.levenshtein_sort;
        state->refilter         = TRUE;
        textbox_text ( state->case_indicator, get_matching_state () );
        break;
    case MODE_PREVIOUS:
        state->retv              = MENU_PREVIOUS;
        ( state->selected_line ) = 0;
        state->quit              = TRUE;
        break;
    // Menu navigation.
    case MODE_NEXT:
        state->retv              = MENU_NEXT;
        ( state->selected_line ) = 0;
        state->quit              = TRUE;
        break;
    // Toggle case sensitivity.
    case TOGGLE_CASE_SENSITIVITY:
        config.case_sensitive    = !config.case_sensitive;
        ( state->selected_line ) = 0;
        state->refilter          = TRUE;
        textbox_text ( state->case_indicator, get_matching_state () );
        break;
    // Special delete entry command.
    case DELETE_ENTRY:
    {
        unsigned int selected = listview_get_selected ( state->list_view );
        if ( selected < state->filtered_lines ) {
            ( state->selected_line ) = state->line_map[selected];
            state->retv              = MENU_ENTRY_DELETE;
            state->quit              = TRUE;
        }
        else {
            ret = FALSE;
        }
        break;
    }
    case CUSTOM_1:
    case CUSTOM_2:
    case CUSTOM_3:
    case CUSTOM_4:
    case CUSTOM_5:
    case CUSTOM_6:
    case CUSTOM_7:
    case CUSTOM_8:
    case CUSTOM_9:
    case CUSTOM_10:
    case CUSTOM_11:
    case CUSTOM_12:
    case CUSTOM_13:
    case CUSTOM_14:
    case CUSTOM_15:
    case CUSTOM_16:
    case CUSTOM_17:
    case CUSTOM_18:
    case CUSTOM_19:
    {
        state->selected_line = UINT32_MAX;
        unsigned int selected = listview_get_selected ( state->list_view );
        if ( selected < state->filtered_lines ) {
            ( state->selected_line ) = state->line_map[selected];
        }
        state->retv = MENU_QUICK_SWITCH | ( ( action - CUSTOM_1 ) & MENU_LOWER_MASK );
        state->quit = TRUE;
        break;
    }
    // If you add a binding here, make sure to add it to rofi_view_keyboard_navigation too
    case CANCEL:
        state->retv = MENU_CANCEL;
        state->quit = TRUE;
        break;
    case ROW_UP:
        listview_nav_up ( state->list_view );
        break;
    case ROW_TAB:
        rofi_view_nav_row_tab ( state );
        break;
    case ROW_DOWN:
        listview_nav_down ( state->list_view );
        break;
    case ROW_LEFT:
        listview_nav_left ( state->list_view );
        break;
    case ROW_RIGHT:
        listview_nav_right ( state->list_view );
        break;
    case PAGE_PREV:
        listview_nav_page_prev ( state->list_view );
        break;
    case PAGE_NEXT:
        listview_nav_page_next ( state->list_view );
        break;
    case ROW_FIRST:
        rofi_view_nav_first ( state );
        break;
    case ROW_LAST:
        rofi_view_nav_last ( state );
        break;
    case ROW_SELECT:
        rofi_view_nav_row_select ( state );
        break;
    // If you add a binding here, make sure to add it to textbox_keybinding too
    case MOVE_CHAR_BACK:
    case MOVE_CHAR_FORWARD:
    case CLEAR_LINE:
    case MOVE_FRONT:
    case MOVE_END:
    case REMOVE_TO_EOL:
    case REMOVE_TO_SOL:
    case REMOVE_WORD_BACK:
    case REMOVE_WORD_FORWARD:
    case REMOVE_CHAR_FORWARD:
    case MOVE_WORD_BACK:
    case MOVE_WORD_FORWARD:
    case REMOVE_CHAR_BACK:
    {
        int rc = textbox_keybinding ( state->text, action );
        if ( rc == 1 ) {
            // Entry changed.
            state->refilter = TRUE;
        }
        else if ( rc == 2 ) {
            // Movement.
        }
        break;
    }
    case ACCEPT_ALT:
    {
        unsigned int selected = listview_get_selected ( state->list_view );
        state->selected_line = UINT32_MAX;
        if ( selected < state->filtered_lines ) {
            ( state->selected_line ) = state->line_map[selected];
            state->retv              = MENU_OK;
        }
        else {
            // Nothing entered and nothing selected.
            state->retv = MENU_CUSTOM_INPUT;
        }
        state->retv |= MENU_CUSTOM_ACTION;
        state->quit  = TRUE;
        break;
    }
    case ACCEPT_CUSTOM:
    {
        state->selected_line = UINT32_MAX;
        state->retv          = MENU_CUSTOM_INPUT;
        state->quit          = TRUE;
        break;
    }
    case ACCEPT_ENTRY:
    {
        // If a valid item is selected, return that..
        unsigned int selected = listview_get_selected ( state->list_view );
        state->selected_line = UINT32_MAX;
        if ( selected < state->filtered_lines ) {
            ( state->selected_line ) = state->line_map[selected];
            state->retv              = MENU_OK;
        }
        else {
            // Nothing entered and nothing selected.
            state->retv = MENU_CUSTOM_INPUT;
        }

        state->quit = TRUE;
        break;
    }
    case NUM_ABE:
        ret = FALSE;
        break;
    }

    return ret;
}

static void rofi_view_handle_keypress ( RofiViewState *state, xkb_stuff *xkb, xcb_key_press_event_t *xkpe )
{
    xcb_keysym_t key;
    char         pad[32];
    int          len = 0;

    key = xkb_state_key_get_one_sym ( xkb->state, xkpe->detail );

    if ( xkb->compose.state != NULL ) {
        if ( ( key != XKB_KEY_NoSymbol ) && ( xkb_compose_state_feed ( xkb->compose.state, key ) == XKB_COMPOSE_FEED_ACCEPTED ) ) {
            switch ( xkb_compose_state_get_status ( xkb->compose.state ) )
            {
            case XKB_COMPOSE_CANCELLED:
            /* Eat the keysym that cancelled the compose sequence.
             * This is default behaviour with Xlib */
            case XKB_COMPOSE_COMPOSING:
                key = XKB_KEY_NoSymbol;
                break;
            case XKB_COMPOSE_COMPOSED:
                key = xkb_compose_state_get_one_sym ( xkb->compose.state );
                len = xkb_compose_state_get_utf8 ( xkb->compose.state, pad, sizeof ( pad ) );
                break;
            case XKB_COMPOSE_NOTHING:
                break;
            }
            if ( ( key == XKB_KEY_NoSymbol ) && ( len == 0 ) ) {
                return;
            }
        }
    }

    if ( len == 0 ) {
        len = xkb_state_key_get_utf8 ( xkb->state, xkpe->detail, pad, sizeof ( pad ) );
    }

    xkb_mod_mask_t consumed = xkb_state_key_get_consumed_mods ( xkb->state, xkpe->detail );

    unsigned int   modstate = x11_canonalize_mask ( xkpe->state & ( ~consumed ) );

    if ( key != XKB_KEY_NoSymbol ) {
        KeyBindingAction action;
        action = abe_find_action ( modstate, key );
        if ( rofi_view_trigger_action ( state, action ) ) {
            return;
        }
    }

    if ( ( len > 0 ) && ( textbox_append_char ( state->text, pad, len ) ) ) {
        state->refilter = TRUE;
        return;
    }
}

void rofi_view_itterrate ( RofiViewState *state, xcb_generic_event_t *ev, xkb_stuff *xkb )
{
    switch ( ev->response_type & ~0x80 )
    {
    case XCB_CONFIGURE_NOTIFY:
    {
        xcb_configure_notify_event_t *xce = (xcb_configure_notify_event_t *) ev;
        if ( xce->window == CacheState.main_window ) {
            if ( state->x != xce->x || state->y != xce->y ) {
                state->x = xce->x;
                state->y = xce->y;
            }
            if ( state->width != xce->width || state->height != xce->height ) {
                state->width  = xce->width;
                state->height = xce->height;

                cairo_destroy ( CacheState.edit_draw );
                cairo_surface_destroy ( CacheState.edit_surf );

                xcb_free_pixmap ( xcb->connection, CacheState.edit_pixmap );
                CacheState.edit_pixmap = xcb_generate_id ( xcb->connection );
                xcb_create_pixmap ( xcb->connection, depth->depth, CacheState.edit_pixmap, CacheState.main_window,
                                    state->width, state->height );

                CacheState.edit_surf = cairo_xcb_surface_create ( xcb->connection, CacheState.edit_pixmap, visual, state->width, state->height );
                CacheState.edit_draw = cairo_create ( CacheState.edit_surf );
                widget_resize ( WIDGET ( state->main_box ), state->width - 2 * state->border, state->height - 2 * state->border );
            }
        }
        break;
    }
    case XCB_FOCUS_IN:
        if ( ( CacheState.flags & MENU_NORMAL_WINDOW ) == 0 ) {
            take_keyboard ( CacheState.main_window );
        }
        break;
    case XCB_FOCUS_OUT:
        if ( ( CacheState.flags & MENU_NORMAL_WINDOW ) == 0 ) {
            release_keyboard ( );
        }
        break;
    case XCB_MOTION_NOTIFY:
    {
        if ( config.click_to_exit == TRUE ) {
            state->mouse_seen = TRUE;
        }
        xcb_motion_notify_event_t xme = *( (xcb_motion_notify_event_t *) ev );
        xme.event_x -= config.padding;
        xme.event_y -= config.padding;
        if ( widget_motion_notify ( WIDGET ( state->main_box ), &xme ) ) {
            return;
        }
        break;
    }
    case XCB_BUTTON_PRESS:
        rofi_view_mouse_navigation ( state, (xcb_button_press_event_t *) ev );
        break;
    case XCB_BUTTON_RELEASE:
        if ( config.click_to_exit == TRUE ) {
            if ( ( CacheState.flags & MENU_NORMAL_WINDOW ) == 0 ) {
                xcb_button_release_event_t *bre = (xcb_button_release_event_t *) ev;
                if ( ( state->mouse_seen == FALSE ) && ( bre->event != CacheState.main_window ) ) {
                    state->quit = TRUE;
                    state->retv = MENU_CANCEL;
                }
            }
            state->mouse_seen = FALSE;
        }
        break;
    // Paste event.
    case XCB_SELECTION_NOTIFY:
        rofi_view_paste ( state, (xcb_selection_notify_event_t *) ev );
        break;
    case XCB_KEYMAP_NOTIFY:
    {
        xcb_keymap_notify_event_t *kne     = (xcb_keymap_notify_event_t *) ev;
        guint                     modstate = x11_get_current_mask ( xkb );
        for ( gint32 by = 0; by < 31; ++by ) {
            for ( gint8 bi = 0; bi < 7; ++bi ) {
                if ( kne->keys[by] & ( 1 << bi ) ) {
                    // X11 keycodes starts at 8
                    xkb_keysym_t key = xkb_state_key_get_one_sym ( xkb->state, ( 8 * by + bi ) + 8 );
                    abe_find_action ( modstate, key );
                }
            }
        }
        break;
    }
    case XCB_KEY_PRESS:
        rofi_view_handle_keypress ( state, xkb, (xcb_key_press_event_t *) ev );
        break;
    case XCB_KEY_RELEASE:
    {
        xcb_key_release_event_t *xkre    = (xcb_key_release_event_t *) ev;
        unsigned int            modstate = x11_canonalize_mask ( xkre->state );
        if ( modstate == 0 ) {
            abe_trigger_release ( );
        }
        break;
    }
    default:
        break;
    }
    // Update if requested.
    if ( state->refilter ) {
        rofi_view_refilter ( state );
    }
    rofi_view_update ( state );

    if ( ( ev->response_type & ~0x80 ) == XCB_EXPOSE && CacheState.repaint_source == 0 ) {
        CacheState.repaint_source = g_idle_add_full (  G_PRIORITY_HIGH_IDLE, rofi_view_repaint, NULL, NULL );
    }
}

static int rofi_view_calculate_height ( RofiViewState *state )
{
    unsigned int height = 0;
    if ( config.menu_lines == 0 || config.fullscreen == TRUE ) {
        height = CacheState.mon.h;
        return height;
    }
    if ( state->filtered_lines == 0 && !config.fixed_num_lines ) {
        widget_disable ( WIDGET ( state->input_bar_separator ) );
    }
    else {
        widget_enable ( WIDGET ( state->input_bar_separator ) );
    }
    height  = listview_get_desired_height ( state->list_view );
    height += box_get_fixed_pixels ( state->main_box );
    height += 2 * state->border;
    return height;
}

static gboolean rofi_view_modi_clicked_cb ( widget *textbox, G_GNUC_UNUSED xcb_button_press_event_t *xbe, void *udata )
{
    RofiViewState *state = ( RofiViewState *) udata;
    for ( unsigned int i = 0; i < state->num_modi; i++ ) {
        if ( WIDGET ( state->modi[i] ) == textbox ) {
            state->retv        = MENU_QUICK_SWITCH | ( i & MENU_LOWER_MASK );
            state->quit        = TRUE;
            state->skip_absorb = TRUE;
            return TRUE;
        }
    }
    return FALSE;
}
// @TODO don't like this construction.
static void rofi_view_listview_mouse_activated_cb ( listview *lv, xcb_button_press_event_t *xce, void *udata )
{
    RofiViewState *state  = (RofiViewState *) udata;
    int           control = x11_modifier_active ( xce->state, X11MOD_CONTROL );
    state->retv = MENU_OK;
    if ( control ) {
        state->retv |= MENU_CUSTOM_ACTION;
    }
    ( state->selected_line ) = state->line_map[listview_get_selected ( lv )];
    // Quit
    state->quit        = TRUE;
    state->skip_absorb = TRUE;
}

RofiViewState *rofi_view_create ( Mode *sw,
                                  const char *input,
                                  const char *message,
                                  MenuFlags menu_flags,
                                  void ( *finalize )( RofiViewState * ) )
{
    TICK ();
    RofiViewState *state = __rofi_view_state_create ();
    state->menu_flags    = menu_flags;
    state->sw            = sw;
    state->selected_line = UINT32_MAX;
    state->retv          = MENU_CANCEL;
    state->distance      = NULL;
    state->quit          = FALSE;
    state->skip_absorb   = FALSE;
    //We want to filter on the first run.
    state->refilter   = TRUE;
    state->border     = config.padding + config.menu_bw;
    state->finalize   = finalize;
    state->mouse_seen = FALSE;

    // Request the lines to show.
    state->num_lines = mode_get_num_entries ( sw );

    TICK_N ( "Startup notification" );

    // Get active monitor size.
    TICK_N ( "Get active monitor" );

    state->main_box = box_create ( BOX_VERTICAL,
                                   state->border, state->border,
                                   state->width - 2 * state->border, state->height - 2 * state->border );
    box_set_padding ( state->main_box, rofi_theme_get_integer ( "box.main_box", "padding",config.line_margin ));

    // we need this at this point so we can get height.
    unsigned int line_height = textbox_get_estimated_char_height ();
    rofi_view_calculate_window_and_element_width ( state );

    state->input_bar = box_create ( BOX_HORIZONTAL, 0, 0, state->width - state->border, line_height );
    state->input_bar_separator = separator_create ( S_HORIZONTAL, 2 );
    separator_set_line_style_from_string ( state->input_bar_separator, rofi_theme_get_string ( "separator.input_bar", "style", config.separator_style ));


    // Only enable widget when sidebar is enabled.
    if ( config.sidebar_mode ) {
        state->sidebar_bar = box_create ( BOX_HORIZONTAL, 0, 0, state->width - 2 * state->border, line_height );
        box_set_padding ( state->sidebar_bar, config.line_margin );
        separator *sep = separator_create ( S_HORIZONTAL, 2 );
        separator_set_line_style_from_string ( sep, config.separator_style );
        box_add ( state->main_box, WIDGET ( state->sidebar_bar ), FALSE, TRUE );
        box_add ( state->main_box, WIDGET ( sep ), FALSE, TRUE );
        state->num_modi = rofi_get_num_enabled_modi ();
        state->modi     = g_malloc0 ( state->num_modi * sizeof ( textbox * ) );
        for ( unsigned int j = 0; j < state->num_modi; j++ ) {
            const Mode * mode = rofi_get_mode ( j );
            state->modi[j] = textbox_create ( TB_CENTER, 0, 0, 0, 0, ( mode == state->sw ) ? HIGHLIGHT : NORMAL,
                                              mode_get_display_name ( mode  ) );
            box_add ( state->sidebar_bar, WIDGET ( state->modi[j] ), TRUE, FALSE );
            widget_set_clicked_handler ( WIDGET ( state->modi[j] ), rofi_view_modi_clicked_cb, state );
        }
    }

    int end = ( config.location == WL_EAST_SOUTH || config.location == WL_SOUTH || config.location == WL_SOUTH_WEST );
    box_add ( state->main_box, WIDGET ( state->input_bar ), FALSE, end );

    state->case_indicator = textbox_create ( TB_AUTOWIDTH, 0, 0, 0, line_height, NORMAL, "*" );
    // Add small separator between case indicator and text box.
    box_add ( state->input_bar, WIDGET ( state->case_indicator ), FALSE, TRUE );

    // Prompt box.
    state->prompt = textbox_create ( TB_AUTOWIDTH, 0, 0, 0, line_height, NORMAL, "" );
    rofi_view_update_prompt ( state );
    box_add ( state->input_bar, WIDGET ( state->prompt ), FALSE, FALSE );

    // Entry box
    TextboxFlags tfl = TB_EDITABLE;
    tfl        |= ( ( menu_flags & MENU_PASSWORD ) == MENU_PASSWORD ) ? TB_PASSWORD : 0;
    state->text = textbox_create ( tfl, 0, 0, 0, line_height, NORMAL, input );

    box_add ( state->input_bar, WIDGET ( state->text ), TRUE, FALSE );

    textbox_text ( state->case_indicator, get_matching_state () );
    if ( message ) {
        textbox *message_tb = textbox_create ( TB_AUTOHEIGHT | TB_MARKUP | TB_WRAP, 0, 0,
                                               state->width - ( 2 * ( state->border ) ), -1, NORMAL, message );
        separator *sep = separator_create ( S_HORIZONTAL, 2 );
        box_add ( state->main_box, WIDGET ( sep ), FALSE, end);
        box_add ( state->main_box, WIDGET ( message_tb ), FALSE, end);
        separator_set_line_style_from_string ( sep, config.separator_style );
    }
    box_add ( state->main_box, WIDGET ( state->input_bar_separator ), FALSE, end );

    state->overlay = textbox_create ( TB_AUTOWIDTH, 0, 0, 20, line_height, URGENT, "blaat"  );
    widget_disable ( WIDGET ( state->overlay ) );

    state->list_view = listview_create ( update_callback, state, config.element_height );
    // Set configuration
    listview_set_multi_select ( state->list_view, ( state->menu_flags & MENU_INDICATOR ) == MENU_INDICATOR );
    listview_set_padding      ( state->list_view,    rofi_theme_get_integer ( "listview", "padding", config.line_margin ));
    listview_set_max_lines    ( state->list_view,    rofi_theme_get_integer ( "listview", "lines",   config.menu_lines ));
    listview_set_max_columns  ( state->list_view,    rofi_theme_get_integer ( "listview", "columns", config.menu_columns));
    listview_set_fixed_num_lines ( state->list_view, rofi_theme_get_boolean ( "listview", "fixed-height", config.fixed_num_lines ));
    listview_set_show_scrollbar ( state->list_view,  rofi_theme_get_boolean ( "listview", "scrollbar", !config.hide_scrollbar ));
    listview_set_scrollbar_width ( state->list_view, rofi_theme_get_integer ( "listview", "scrollbar-width", config.scrollbar_width ));
    listview_set_cycle ( state->list_view,           rofi_theme_get_boolean ( "listview" , "cycle", config.cycle ));
    listview_set_scroll_type ( state->list_view, config.scroll_method );
    listview_set_mouse_activated_cb ( state->list_view, rofi_view_listview_mouse_activated_cb, state );

    box_add ( state->main_box, WIDGET ( state->list_view ), TRUE, FALSE );

<<<<<<< HEAD
    // Only enable widget when sidebar is enabled.
    if ( config.sidebar_mode ) {
        state->sidebar_bar = box_create ( BOX_HORIZONTAL, 0, 0, state->width - 2 * state->border, line_height );
        box_set_padding ( state->sidebar_bar, rofi_theme_get_integer ( "box.sidebar", "padding",config.line_margin ) );
        separator *sep = separator_create ( S_HORIZONTAL, 2 );
        box_add ( state->main_box, WIDGET ( sep ), FALSE, TRUE );
        separator_set_line_style_from_string ( sep, config.separator_style );
        box_add ( state->main_box, WIDGET ( state->sidebar_bar ), FALSE, TRUE );
        state->num_modi = rofi_get_num_enabled_modi ();
        state->modi     = g_malloc0 ( state->num_modi * sizeof ( textbox * ) );
        for ( unsigned int j = 0; j < state->num_modi; j++ ) {
            const Mode * mode = rofi_get_mode ( j );
            state->modi[j] = textbox_create ( TB_CENTER, 0, 0, 0, 0, ( mode == state->sw ) ? HIGHLIGHT : NORMAL,
                                              mode_get_display_name ( mode  ) );
            box_add ( state->sidebar_bar, WIDGET ( state->modi[j] ), TRUE, FALSE );
            widget_set_clicked_handler ( WIDGET ( state->modi[j] ), rofi_view_modi_clicked_cb, state );
        }
    }
=======
>>>>>>> 18793612

    // Height of a row.
    if ( config.menu_lines == 0 || config.fullscreen  ) {
        state->height = CacheState.mon.h;
        // Autosize it.
        config.fixed_num_lines = TRUE;
    }

    // filtered list
    state->line_map = g_malloc0_n ( state->num_lines, sizeof ( unsigned int ) );
    state->distance = (int *) g_malloc0_n ( state->num_lines, sizeof ( int ) );

    state->height = rofi_view_calculate_height ( state );

    // Move the window to the correct x,y position.
    rofi_view_calculate_window_position ( state );

    rofi_view_window_update_size ( state );
    // Update.
    //state->selected = 0;

    state->quit = FALSE;
    rofi_view_refilter ( state );

    rofi_view_update ( state );
    xcb_map_window ( xcb->connection, CacheState.main_window );
    widget_queue_redraw ( WIDGET ( state->main_box ) );
    xcb_flush ( xcb->connection );
    if ( xcb->sncontext != NULL ) {
        sn_launchee_context_complete ( xcb->sncontext );
    }
    return state;
}

int rofi_view_error_dialog ( const char *msg, int markup )
{
    RofiViewState *state = __rofi_view_state_create ();
    state->retv       = MENU_CANCEL;
    state->border     = config.padding + config.menu_bw;
    state->menu_flags = MENU_ERROR_DIALOG;
    state->finalize   = process_result;

    rofi_view_calculate_window_and_element_width ( state );
    state->main_box = box_create ( BOX_VERTICAL,
                                   state->border, state->border,
                                   state->width - 2 * state->border, state->height - 2 * state->border );
    state->text = textbox_create ( ( TB_AUTOHEIGHT | TB_WRAP ) + ( ( markup ) ? TB_MARKUP : 0 ),
                                   ( state->border ), ( state->border ),
                                   ( state->width - ( 2 * ( state->border ) ) ), 1, NORMAL, ( msg != NULL ) ? msg : "" );
    box_add ( state->main_box, WIDGET ( state->text ), TRUE, FALSE );
    unsigned int line_height = textbox_get_height ( state->text );

    // resize window vertically to suit
    state->height = line_height + ( state->border ) * 2;

    // Calculte window position.
    rofi_view_calculate_window_position ( state );

    // Move the window to the correct x,y position.
    rofi_view_window_update_size ( state );

    // Display it.
    xcb_map_window ( xcb->connection, CacheState.main_window );
    widget_queue_redraw ( WIDGET ( state->main_box ) );

    if ( xcb->sncontext != NULL ) {
        sn_launchee_context_complete ( xcb->sncontext );
    }

    // Set it as current window.
    rofi_view_set_active ( state );
    return TRUE;
}

void rofi_view_hide ( void )
{
    if ( CacheState.main_window != XCB_WINDOW_NONE ) {
        xcb_unmap_window ( xcb->connection, CacheState.main_window );
        release_keyboard ( );
        release_pointer ( );
        xcb_flush ( xcb->connection );
    }
}

void rofi_view_cleanup ()
{
    if ( CacheState.idle_timeout > 0 ) {
        g_source_remove ( CacheState.idle_timeout );
        CacheState.idle_timeout = 0;
    }
    if ( CacheState.repaint_source > 0 ) {
        g_source_remove ( CacheState.repaint_source );
        CacheState.repaint_source = 0;
    }
    if ( CacheState.fake_bg ) {
        cairo_surface_destroy ( CacheState.fake_bg );
        CacheState.fake_bg = NULL;
    }
    if ( CacheState.edit_draw ) {
        cairo_destroy ( CacheState.edit_draw );
        CacheState.edit_draw = NULL;
    }
    if ( CacheState.edit_surf ) {
        cairo_surface_destroy ( CacheState.edit_surf );
        CacheState.edit_surf = NULL;
    }
    if ( CacheState.main_window != XCB_WINDOW_NONE ) {
        xcb_unmap_window ( xcb->connection, CacheState.main_window );
        xcb_free_gc ( xcb->connection, CacheState.gc );
        xcb_free_pixmap ( xcb->connection, CacheState.edit_pixmap );
        xcb_destroy_window ( xcb->connection, CacheState.main_window );
        CacheState.main_window = XCB_WINDOW_NONE;
    }
    if ( map != XCB_COLORMAP_NONE ) {
        xcb_free_colormap ( xcb->connection, map );
        map = XCB_COLORMAP_NONE;
    }
    g_assert ( g_queue_is_empty ( &( CacheState.views ) ) );
}
void rofi_view_workers_initialize ( void )
{
    TICK_N ( "Setup Threadpool, start" );
    if ( config.threads == 0 ) {
        config.threads = 1;
        long procs = sysconf ( _SC_NPROCESSORS_CONF );
        if ( procs > 0 ) {
            config.threads = MIN ( procs, 128l );
        }
    }
    // Create thread pool
    GError *error = NULL;
    tpool = g_thread_pool_new ( rofi_view_call_thread, NULL, config.threads, FALSE, &error );
    if ( error == NULL ) {
        // Idle threads should stick around for a max of 60 seconds.
        g_thread_pool_set_max_idle_time ( 60000 );
        // We are allowed to have
        g_thread_pool_set_max_threads ( tpool, config.threads, &error );
    }
    // If error occured during setup of pool, tell user and exit.
    if ( error != NULL ) {
        fprintf ( stderr, "Failed to setup thread pool: '%s'", error->message );
        g_error_free ( error );
        exit ( EXIT_FAILURE );
    }
    TICK_N ( "Setup Threadpool, done" );
}
void rofi_view_workers_finalize ( void )
{
    if ( tpool ) {
        g_thread_pool_free ( tpool, TRUE, FALSE );
        tpool = NULL;
    }
}
Mode * rofi_view_get_mode ( RofiViewState *state )
{
    return state->sw;
}

void rofi_view_set_overlay ( RofiViewState *state, const char *text )
{
    if ( state->overlay == NULL ) {
        return;
    }
    if ( text == NULL ) {
        widget_disable ( WIDGET ( state->overlay ) );
        return;
    }
    widget_enable ( WIDGET ( state->overlay ) );
    textbox_text ( state->overlay, text );
    unsigned int x_offset = state->width - ( 2 * state->border ) - widget_get_width ( WIDGET ( state->case_indicator ) );
    x_offset -= widget_get_width ( WIDGET ( state->overlay ) );
    widget_move ( WIDGET ( state->overlay ), x_offset, state->border );
}

void rofi_view_switch_mode ( RofiViewState *state, Mode *mode )
{
    state->sw = mode;
    // Update prompt;
    if ( state->prompt ) {
        rofi_view_update_prompt ( state );
        if ( config.sidebar_mode ) {
            for ( unsigned int j = 0; j < state->num_modi; j++ ) {
                const Mode * mode = rofi_get_mode ( j );
                textbox_font ( state->modi[j], ( mode == state->sw ) ? HIGHLIGHT : NORMAL );
            }
        }
    }
    rofi_view_restart ( state );
    state->reload   = TRUE;
    state->refilter = TRUE;
    rofi_view_refilter ( state );
    rofi_view_update ( state );
}

xcb_window_t rofi_view_get_window ( void )
{
    return CacheState.main_window;
}<|MERGE_RESOLUTION|>--- conflicted
+++ resolved
@@ -1435,14 +1435,15 @@
     rofi_view_calculate_window_and_element_width ( state );
 
     state->input_bar = box_create ( BOX_HORIZONTAL, 0, 0, state->width - state->border, line_height );
+    //box_set_padding ( state->input_bar, config.line_margin );
     state->input_bar_separator = separator_create ( S_HORIZONTAL, 2 );
-    separator_set_line_style_from_string ( state->input_bar_separator, rofi_theme_get_string ( "separator.input_bar", "style", config.separator_style ));
+    separator_set_line_style_from_string ( state->input_bar_separator, config.separator_style );
 
 
     // Only enable widget when sidebar is enabled.
     if ( config.sidebar_mode ) {
         state->sidebar_bar = box_create ( BOX_HORIZONTAL, 0, 0, state->width - 2 * state->border, line_height );
-        box_set_padding ( state->sidebar_bar, config.line_margin );
+        box_set_padding ( state->sidebar_bar, rofi_theme_get_integer ( "box.sidebar", "padding",config.line_margin ) );
         separator *sep = separator_create ( S_HORIZONTAL, 2 );
         separator_set_line_style_from_string ( sep, config.separator_style );
         box_add ( state->main_box, WIDGET ( state->sidebar_bar ), FALSE, TRUE );
@@ -1506,27 +1507,7 @@
 
     box_add ( state->main_box, WIDGET ( state->list_view ), TRUE, FALSE );
 
-<<<<<<< HEAD
-    // Only enable widget when sidebar is enabled.
-    if ( config.sidebar_mode ) {
-        state->sidebar_bar = box_create ( BOX_HORIZONTAL, 0, 0, state->width - 2 * state->border, line_height );
-        box_set_padding ( state->sidebar_bar, rofi_theme_get_integer ( "box.sidebar", "padding",config.line_margin ) );
-        separator *sep = separator_create ( S_HORIZONTAL, 2 );
-        box_add ( state->main_box, WIDGET ( sep ), FALSE, TRUE );
-        separator_set_line_style_from_string ( sep, config.separator_style );
-        box_add ( state->main_box, WIDGET ( state->sidebar_bar ), FALSE, TRUE );
-        state->num_modi = rofi_get_num_enabled_modi ();
-        state->modi     = g_malloc0 ( state->num_modi * sizeof ( textbox * ) );
-        for ( unsigned int j = 0; j < state->num_modi; j++ ) {
-            const Mode * mode = rofi_get_mode ( j );
-            state->modi[j] = textbox_create ( TB_CENTER, 0, 0, 0, 0, ( mode == state->sw ) ? HIGHLIGHT : NORMAL,
-                                              mode_get_display_name ( mode  ) );
-            box_add ( state->sidebar_bar, WIDGET ( state->modi[j] ), TRUE, FALSE );
-            widget_set_clicked_handler ( WIDGET ( state->modi[j] ), rofi_view_modi_clicked_cb, state );
-        }
-    }
-=======
->>>>>>> 18793612
+
 
     // Height of a row.
     if ( config.menu_lines == 0 || config.fullscreen  ) {
