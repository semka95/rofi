project('rofi', 'c',
<<<<<<< HEAD
    version: '1.7.0+wayland1-dev',
=======
    version: '1.7.1',
>>>>>>> 328a2756
    meson_version: '>=0.47.0',
    license: [ 'MIT' ],
    default_options: [
        'c_std=c99',
    ],
)

c_compiler = meson.get_compiler('c')

add_project_arguments(
    '-I@0@'.format(meson.build_root()),
    '-I@0@'.format(join_paths(meson.source_root(), 'include')),
    '-D_DEFAULT_SOURCE=1',
    language: 'c'
)

flags = [
    '-Wparentheses',
    '-Winline',
    '-Wunreachable-code',
    '-Werror=missing-prototypes',
    '-Wno-inline', # A bit too noisy with Bison…
]
foreach f : flags
    if c_compiler.has_argument(f)
        add_project_arguments(f, language: 'c')
    endif
endforeach

plugindir = join_paths(get_option('libdir'), meson.project_name())
themedir = join_paths(get_option('datadir'), meson.project_name(), 'themes')

glib_min_major=2
glib_min_minor=40
glib_min_version='@0@.@1@'.format(glib_min_major, glib_min_minor)
plugins_deps = [
    dependency('glib-2.0', version: '>= @0@'.format(glib_min_version)),
    dependency('gmodule-2.0'),
    dependency('cairo'),
]

dep_lm = c_compiler.find_library('m', required : false)

deps = [
    plugins_deps,
    dependency('gio-unix-2.0'),
    dependency('pango'),
    dependency('pangocairo'),
    dependency('xkbcommon'),
    dependency('gdk-pixbuf-2.0'),
    dep_lm,
]


xcb_enabled = get_option('xcb').enabled()
wayland_enabled = get_option('wayland').enabled()
assert(xcb_enabled or wayland_enabled,
    'At least one of these options must be enabled: wayland, xcb')

libgwater = subproject('libgwater')

# XCB stuff
if xcb_enabled
    deps += [
        libgwater.get_variable('libgwater_xcb'),
        dependency('xcb'),
        dependency('xcb-aux'),
        dependency('xcb-xkb'),
        dependency('xkbcommon-x11'),
        dependency('xcb-ewmh'),
        dependency('xcb-icccm'),
        dependency('xcb-randr'),
        dependency('xcb-cursor'),
        dependency('xcb-xinerama'),
        dependency('cairo-xcb'),
        dependency('libstartup-notification-1.0'),
    ]
endif

wayland_protocols = dependency('wayland-protocols', version: '>= 1.17', required: wayland_enabled)

if wayland_enabled
    deps += [
        dependency('wayland-client'),
        wayland_protocols,
        dependency('wayland-cursor'),
        libgwater.get_variable('libgwater_wayland'),
    ]
endif

check = dependency('check', version: '>= 0.11.0', required: get_option('check'))

header_conf = configuration_data()
header_conf.set_quoted('PACKAGE_NAME', meson.project_name())
header_conf.set_quoted('PACKAGE_VERSION', meson.project_version())
header_conf.set_quoted('VERSION', meson.project_version())
header_conf.set_quoted('GETTEXT_PACKAGE', meson.project_name())
header_conf.set_quoted('PACKAGE_BUGREPORT', 'https://github.com/davatorium/rofi/')
header_conf.set_quoted('PACKAGE_URL', 'https://reddit.com/r/qtools/')

header_conf.set('_GNU_SOURCE', true)

header_conf.set('USE_NK_GIT_VERSION', true)

header_conf.set('GLIB_VERSION_MIN_REQUIRED', '(G_ENCODE_VERSION(@0@,@1@))'.format(glib_min_major, glib_min_minor))
header_conf.set('GLIB_VERSION_MAX_ALLOWED', '(G_ENCODE_VERSION(@0@,@1@))'.format(glib_min_major, glib_min_minor))

header_conf.set('ENABLE_DRUN', get_option('drun'))
# Window mode is not supported in the Wayland backend yet.
header_conf.set('WINDOW_MODE', get_option('window') and xcb_enabled)

header_conf.set('ENABLE_WAYLAND', wayland_enabled)
header_conf.set('ENABLE_XCB', xcb_enabled)

header_conf.set_quoted('MANPAGE_PATH', join_paths(get_option('prefix'), get_option('mandir')))
header_conf.set_quoted('SYSCONFDIR', join_paths(get_option('prefix'), get_option('sysconfdir')))
header_conf.set_quoted('PLUGIN_PATH', join_paths(get_option('prefix'), plugindir))
header_conf.set_quoted('THEME_DIR', join_paths(get_option('prefix'), themedir))

config_h = configure_file(output: 'config.h', configuration: header_conf)

nk_options = [
    'bindings=true',
    'xdg-theme=true',
    'git-work-tree=@0@'.format(meson.source_root()),
]
nk = subproject('libnkutils', default_options: nk_options)
nk_subproject_options = nk.get_variable('nk_options')
foreach o : nk_options + nk_subproject_options
    if not nk_options.contains(o) or not nk_subproject_options.contains(o)
        error('You must not change libnkutils options @0@ != @1@'.format('|'.join(nk_options), '|'.join(nk_subproject_options)))
    endif
endforeach
deps += nk.get_variable('libnkutils')
deps += nk.get_variable('libnkutils_bindings')

install_headers([
        'include/mode.h',
        'include/mode-private.h',
        'include/helper.h',
        'include/rofi-types.h',
        'include/rofi-icon-fetcher.h'
    ],
    subdir: meson.project_name(),
)
install_data(
    'script/rofi-sensible-terminal',
    'script/rofi-theme-selector',
    install_dir: join_paths(get_option('prefix'), get_option('bindir'))
)

flex = generator(find_program('flex'),
    output: '@BASENAME@.c',
    arguments: [ '-o', '@OUTPUT@', '@INPUT@' ]
)
bison = generator(find_program('bison'),
    output: [ '@BASENAME@.c', '@BASENAME@.h' ],
    arguments: [ '--verbose', '-d', '@INPUT@', '--defines=@OUTPUT1@', '--output=@OUTPUT0@' ]
)

rofi_sources = files(
        'source/rofi.c',
        'source/mode.c',
        'source/keyb.c',
        'config/config.c',
        'source/display.c',
        'source/helper.c',
        'source/timings.c',
        'source/history.c',
        'source/theme.c',
        'source/rofi-icon-fetcher.c',
        'source/css-colors.c',
        'source/view.c',
        'source/widgets/box.c',
        'source/widgets/icon.c',
        'source/widgets/container.c',
        'source/widgets/widget.c',
        'source/widgets/textbox.c',
        'source/widgets/listview.c',
        'source/widgets/scrollbar.c',
        'source/xrmoptions.c',
        'source/rofi-types.c',
        'source/dialogs/run.c',
        'source/dialogs/ssh.c',
        'source/dialogs/drun.c',
        'source/dialogs/dmenu.c',
        'source/dialogs/combi.c',
        'source/dialogs/script.c',
        'source/dialogs/help-keys.c',
        'source/dialogs/filebrowser.c',
        'include/display.h',
        'include/xcb.h',
        'include/rofi.h',
        'include/mode.h',
        'include/mode-private.h',
        'include/settings.h',
        'include/keyb.h',
        'include/view.h',
        'include/view-internal.h',
        'include/rofi-icon-fetcher.h',
        'include/helper.h',
        'include/helper-theme.h',
        'include/timings.h',
        'include/history.h',
        'include/theme.h',
        'include/rofi-types.h',
        'include/css-colors.h',
        'include/widgets/box.h',
        'include/widgets/icon.h',
        'include/widgets/container.h',
        'include/widgets/widget.h',
        'include/widgets/widget-internal.h',
        'include/widgets/textbox.h',
        'include/widgets/listview.h',
        'include/widgets/scrollbar.h',
        'include/xrmoptions.h',
        'include/dialogs/ssh.h',
        'include/dialogs/run.h',
        'include/dialogs/drun.h',
        'include/dialogs/dmenu.h',
        'include/dialogs/combi.h',
        'include/dialogs/script.h',
        'include/dialogs/dialogs.h',
        'include/dialogs/help-keys.h',
        'include/dialogs/filebrowser.h',
        'include/dialogs/dmenuscriptshared.h',
)
if xcb_enabled
    rofi_sources += files(
        'source/dialogs/window.c',
        'source/xcb/display.c',
        'source/xcb/view.c',
        'include/dialogs/window.h',
        'include/xcb-internal.h',
    )
endif

theme_lexer_sources = files('lexer/theme-lexer.l')
theme_parser_sources = files('lexer/theme-parser.y')

theme_lexer = flex.process(theme_lexer_sources)
theme_parser = bison.process(theme_parser_sources)

if wayland_enabled
    wayland_sys_protocols_dir = wayland_protocols.get_pkgconfig_variable('pkgdatadir')
    wayland_scanner = find_program('wayland-scanner')
    protocols = files(
        wayland_sys_protocols_dir + '/stable/xdg-shell/xdg-shell.xml',
        wayland_sys_protocols_dir + '/unstable/primary-selection/primary-selection-unstable-v1.xml',
        'protocols/wlr-layer-shell-unstable-v1.xml',
    )
    proto_srcs = []
    proto_headers = []
    foreach p : protocols
        proto_srcs += custom_target(
            '@0@'.format(p).underscorify() + '_protocol_c',
            input: p,
            output: '@BASENAME@-protocol.c',
            command: [wayland_scanner, 'public-code', '@INPUT@', '@OUTPUT@'],
        )
        proto_headers += custom_target(
            '@0@'.format(p).underscorify() + '_protocol_h',
            input: p,
            output: '@BASENAME@-protocol.h',
            command: [wayland_scanner, 'client-header', '@INPUT@', '@OUTPUT@'],
        )
    endforeach

    rofi_sources += proto_srcs
    rofi_sources += proto_headers
    rofi_sources += files(
        'source/wayland/view.c',
        'source/wayland/display.c',
        'include/wayland-internal.h',
    )
endif


gnome = import('gnome')
default_theme = gnome.compile_resources('resources', files('resources/resources.xml'))

rofi = executable('rofi', rofi_sources + [
        theme_lexer,
        theme_parser,
        default_theme,
    ],
    dependencies: deps,
    install: true,
)

subdir('doc')
install_man(
    'doc/rofi.1',
    'doc/rofi-theme-selector.1',
    'doc/rofi-sensible-terminal.1',
    'doc/rofi-script.5',
    'doc/rofi-theme.5',
)

install_data(
    'themes/Adapta-Nokto.rasi',
    'themes/Arc.rasi',
    'themes/Arc-Dark.rasi',
    'themes/DarkBlue.rasi',
    'themes/Pop-Dark.rasi',
    'themes/Indego.rasi',
    'themes/Monokai.rasi',
    'themes/Paper.rasi',
    'themes/android_notification.rasi',
    'themes/arthur.rasi',
    'themes/blue.rasi',
    'themes/c64.rasi',
    'themes/dmenu.rasi',
    'themes/docu.rasi',
    'themes/glue_pro_blue.rasi',
    'themes/gruvbox-common.rasi',
    'themes/gruvbox-dark-hard.rasi',
    'themes/gruvbox-dark-soft.rasi',
    'themes/gruvbox-dark.rasi',
    'themes/gruvbox-light-hard.rasi',
    'themes/gruvbox-light-soft.rasi',
    'themes/gruvbox-light.rasi',
    'themes/lb.rasi',
    'themes/paper-float.rasi',
    'themes/purple.rasi',
    'themes/sidebar.rasi',
    'themes/solarized.rasi',
    'themes/solarized_alternate.rasi',
    'themes/fancy.rasi',
    'themes/iggy.rasi',
    'themes/iggy.jpg',
    install_dir: themedir
)

pkg = import('pkgconfig')

pkg.generate(
    filebase: 'rofi',
    name: 'rofi',
    version: meson.project_version().split('+')[0],
    description: 'Header files for rofi plugins',
    variables: [
        'pluginsdir=@0@'.format(join_paths('${libdir}', meson.project_name())),
    ],
    requires_private: plugins_deps,
)


test('history test', executable('history.test', [
        'test/history-test.c',
    ],
    objects: rofi.extract_objects([
        'source/history.c',
        'config/config.c',
    ]),
    dependencies: deps,
))

test('helper_pidfile test', executable('helper_pidfile.test', [
        'test/helper-pidfile.c',
    ],
    objects: rofi.extract_objects([
        'config/config.c',
        'source/theme.c',
        'source/css-colors.c',
        'source/helper.c',
        'source/xrmoptions.c',
        'source/rofi-types.c',
    ]),
    dependencies: deps,
))


test('widget test', executable('widget.test', [
        'test/widget-test.c',
        theme_parser,
        theme_lexer,
        default_theme,
    ],
    objects: rofi.extract_objects([
        'source/widgets/widget.c',
        'source/widgets/textbox.c',
        'source/theme.c',
        'source/css-colors.c',
        'source/rofi-types.c',
        'source/css-colors.c',
        'source/helper.c',
        'config/config.c',
    ]),
    dependencies: deps,
))

test('box test', executable('box.test', [
        'test/box-test.c',
        theme_parser,
        theme_lexer,
        default_theme,
    ],
    objects: rofi.extract_objects([
        'source/widgets/widget.c',
        'source/widgets/box.c',
        'source/theme.c',
        'source/css-colors.c',
        'source/rofi-types.c',
        'source/css-colors.c',
        'config/config.c',
    ]),
    dependencies: deps,
))

test('scrollbar test', executable('scrollbar.test', [
        'test/scrollbar-test.c',
        theme_parser,
        theme_lexer,
        default_theme,
    ],
    objects: rofi.extract_objects([
        'source/widgets/widget.c',
        'source/widgets/scrollbar.c',
        'source/theme.c',
        'source/css-colors.c',
        'source/rofi-types.c',
        'source/css-colors.c',
        'config/config.c',
    ]),
    dependencies: deps,
))

test('textbox test', executable('textbox.test', [
        'test/textbox-test.c',
        theme_parser,
        theme_lexer,
        default_theme,
    ],
    objects: rofi.extract_objects([
        'source/widgets/widget.c',
        'source/widgets/textbox.c',
        'source/theme.c',
        'source/css-colors.c',
        'source/rofi-types.c',
        'source/css-colors.c',
        'source/helper.c',
        'config/config.c',
    ]),
    dependencies: deps,
))

test('helper test', executable('helper.test', [
        'test/helper-test.c',
    ],
    objects: rofi.extract_objects([
        'config/config.c',
        'source/theme.c',
        'source/css-colors.c',
        'source/helper.c',
        'source/xrmoptions.c',
        'source/rofi-types.c',
    ]),
    dependencies: deps,
))

test('helper_expand test', executable('helper_expand.test', [
        'test/helper-expand.c',
    ],
    objects: rofi.extract_objects([
        'config/config.c',
        'source/theme.c',
        'source/css-colors.c',
        'source/helper.c',
        'source/xrmoptions.c',
        'source/rofi-types.c',
    ]),
    dependencies: deps,
))

test('helper_config_cmdline_parser test', executable('helper_config_cmdline_parser.test', [
        'test/helper-config-cmdline-parser.c',
    ],
    objects: rofi.extract_objects([
        'config/config.c',
        'source/theme.c',
        'source/css-colors.c',
        'source/helper.c',
        'source/xrmoptions.c',
        'source/rofi-types.c',
    ]),
    dependencies: deps,
))

if check.found()
    deps+= [ check ]

    test('theme_parser test', executable('theme_parser.test', [
            'test/theme-parser-test.c',
            theme_lexer,
            theme_parser,
            default_theme,
        ],
        objects: rofi.extract_objects([
            'config/config.c',
            'source/helper.c',
            'source/xrmoptions.c',
            'source/theme.c',
            'source/css-colors.c',
            'source/rofi-types.c',
            'source/css-colors.c',
        ]),
        dependencies: deps,
    ))

    test('mode test', executable('mode.test', [
            'test/mode-test.c',
        ],
        objects: rofi.extract_objects([
            'config/config.c',
            'source/dialogs/help-keys.c',
            'source/helper.c',
            'source/theme.c',
            'source/css-colors.c',
            'source/mode.c',
            'source/xrmoptions.c',
            'source/rofi-types.c',
            'source/keyb.c',
        ]),
        dependencies: deps,
    ))

    test('helper_tokenize test', executable('helper_tokenize.test', [
            'test/helper-tokenize.c',
        ],
        objects: rofi.extract_objects([
            'config/config.c',
            'source/helper.c',
            'source/theme.c',
            'source/css-colors.c',
            'source/xrmoptions.c',
            'source/rofi-types.c',
        ]),
        dependencies: deps,
    ))
endif


rofi_sources += theme_lexer_sources
rofi_sources += theme_parser_sources

cppcheck = find_program('cppcheck', required: false)
if cppcheck.found()
    run_target('cppcheck',
        command: [
            cppcheck,
            '--std=@0@'.format(get_option('c_std')),
            '--platform=unix64',
            '--enable=all',
            '-Uerror_dialog',
            '--inconclusive',
            '-I@0@'.format(join_paths(meson.source_root(), 'include')),
            rofi_sources
        ],
    )
endif

ohcount = find_program('ohcount', required: false)
if ohcount.found()
    run_target('ohcount',
        command: [
            ohcount,
            rofi_sources
        ],
    )
endif<|MERGE_RESOLUTION|>--- conflicted
+++ resolved
@@ -1,9 +1,5 @@
 project('rofi', 'c',
-<<<<<<< HEAD
-    version: '1.7.0+wayland1-dev',
-=======
-    version: '1.7.1',
->>>>>>> 328a2756
+    version: '1.7.1+wayland1',
     meson_version: '>=0.47.0',
     license: [ 'MIT' ],
     default_options: [
