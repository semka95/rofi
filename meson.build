--- conflicted
+++ resolved
@@ -1,9 +1,5 @@
 project('rofi', 'c',
-<<<<<<< HEAD
-    version: '1.6.1-wayland-dev',
-=======
-    version: '1.7.0',
->>>>>>> c94c3cbf
+    version: '1.7.0-wayland',
     meson_version: '>=0.47.0',
     license: [ 'MIT' ],
     default_options: [
