--- conflicted
+++ resolved
@@ -1,5 +1,5 @@
 project('rofi', 'c',
-    version: '1.6.1',
+    version: '1.6.1-wayland',
     meson_version: '>=0.47.0',
     license: [ 'MIT' ],
     default_options: [
@@ -67,7 +67,9 @@
     dependency('libstartup-notification-1.0'),
 ]
 
-<<<<<<< HEAD
+libgif = c_compiler.find_library('libgif', required: false)
+deps += [ libgif ]
+
 wayland_client = dependency('wayland-client', required: get_option('wayland'))
 wayland_protocols = dependency('wayland-protocols', required: get_option('wayland'))
 wayland_cursor = dependency('wayland-cursor', required: get_option('wayland'))
@@ -77,10 +79,6 @@
     deps += wayland_cursor
     deps += subproject('libgwater-wayland').get_variable('libgwater_wayland')
 endif
-=======
-libgif = c_compiler.find_library('libgif', required: false)
-deps += [ libgif ]
->>>>>>> 176adbde
 
 check = dependency('check', version: '>= 0.11.0', required: get_option('check'))
 
