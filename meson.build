project('rofi', 'c',
<<<<<<< HEAD
    version: '1.4.99-dev',
=======
    version: '1.4.2',
>>>>>>> 1ab3e571
    meson_version: '>=0.39.1',
    license: [ 'MIT' ],
    default_options: [
        'c_std=c99',
        'warning_level=3',
    ],
)

c_compiler = meson.get_compiler('c')

add_project_arguments(
    '-I@0@'.format(meson.build_root()),
    '-I@0@'.format(join_paths(meson.source_root(), 'include')),
    language: 'c'
)

flags = [
    '-Wparentheses',
    '-Winline',
    '-Wunreachable-code',
    '-Werror=missing-prototypes',
]
if get_option('enable-asan')
    flags += [
        '-fsanitize=address',
        '-fno-omit-frame-pointer',
    ]
endif
foreach f : flags
    if c_compiler.has_argument(f)
        add_project_arguments(f, language: 'c')
    endif
endforeach

plugindir = join_paths(get_option('prefix'), get_option('libdir'), meson.project_name())
themedir = join_paths(get_option('prefix'), get_option('datadir'), meson.project_name(), 'themes')

deps = [
    dependency('glib-2.0', version: '>= 2.40'),
    dependency('gio-unix-2.0'),
    dependency('gmodule-2.0'),
    dependency('cairo'),
    dependency('pango'),
    dependency('pangocairo'),
    dependency('xkbcommon'),
    dependency('librsvg-2.0'),
    c_compiler.find_library('m', required: false),
]

# XCB stuff
deps += [
    subproject('libgwater/xcb').get_variable('libgwater_xcb'),
    dependency('xcb-aux'),
    dependency('xcb-xkb'),
    dependency('xkbcommon-x11'),
    dependency('xcb-ewmh'),
    dependency('xcb-icccm'),
    dependency('xcb-xrm'),
    dependency('xcb-randr'),
    dependency('xcb-xinerama'),
    dependency('cairo-xcb'),
    dependency('libstartup-notification-1.0'),
]

check = dependency('check', version: '>= 0.11.0', required: get_option('enable-check'))

header_conf = configuration_data()
header_conf.set_quoted('PACKAGE_NAME', meson.project_name())
header_conf.set_quoted('PACKAGE_VERSION', meson.project_version())
header_conf.set_quoted('GETTEXT_PACKAGE', meson.project_name())
header_conf.set_quoted('PACKAGE_BUGREPORT', 'https://github.com/DaveDavenport/rofi/')
header_conf.set_quoted('PACKAGE_URL', 'https://reddit.com/r/qtools/')

header_conf.set('THEME_CONVERTER', true)
header_conf.set('_GNU_SOURCE', true)

git = find_program('git', required: false)
if git.found()
	git_version = run_command(git, '--git-dir', join_paths(meson.source_root(), '.git'), 'describe', '--tags', '--always', '--dirty')
	git_branch = run_command(git, '--git-dir', join_paths(meson.source_root(), '.git'), 'describe', '--tags', '--always', '--all')
	if git_version.returncode() == 0 and git_branch.returncode() == 0
		git_branch_parts = []
		foreach b : git_branch.stdout().strip().split('/')
			if b != 'heads'
				git_branch_parts += b
			endif
		endforeach
		header_conf.set_quoted('GIT_VERSION', '@0@ - @1@ (@2@)'.format(meson.project_version(), git_version.stdout().strip(), '/'.join(git_branch_parts)))
	endif
endif

header_conf.set('ENABLE_DRUN', get_option('enable-drun'))
header_conf.set('WINDOW_MODE', get_option('enable-window'))
header_conf.set('TIMINGS', get_option('enable-timings'))

header_conf.set_quoted('MANPAGE_PATH', join_paths(get_option('prefix'), get_option('mandir')))
header_conf.set_quoted('SYSCONFDIR', join_paths(get_option('prefix'), get_option('sysconfdir')))
header_conf.set_quoted('PLUGIN_PATH', plugindir)
header_conf.set_quoted('THEME_DIR', themedir)

config_h = configure_file(output: 'config.h', configuration: header_conf)

nk_modules = [
    'bindings=true',
    'xdg-theme=true',
]
nk = subproject('libnkutils', default_options: nk_modules)
nk_options = nk.get_variable('nk_options')
foreach o : nk_modules + nk_options
    if not nk_modules.contains(o) or not nk_options.contains(o)
        error('You must not change libnkutils options @0@ != @1@'.format('|'.join(nk_modules), '|'.join(nk_options)))
    endif
endforeach
deps += nk.get_variable('libnkutils')

install_headers([
        'include/mode.h',
        'include/mode-private.h',
        'include/helper.h',
        'include/rofi-types.h',
    ],
    subdir: meson.project_name(),
)
install_data(
    'script/rofi-sensible-terminal',
    'script/rofi-theme-selector',
    install_dir: join_paths(get_option('prefix'), get_option('bindir'))
)

flex = generator(find_program('flex'),
    output: '@BASENAME@.c',
    arguments: [ '-o', '@OUTPUT@', '@INPUT@' ]
)
bison = generator(find_program('bison'),
    output: [ '@BASENAME@.c', '@BASENAME@.h' ],
    arguments: [ '-y', '@INPUT@', '--defines=@OUTPUT1@', '--output=@OUTPUT0@' ]
)

rofi_sources = files(
        'source/rofi.c',
        'source/view.c',
        'source/mode.c',
        'source/keyb.c',
        'config/config.c',
        'source/helper.c',
        'source/timings.c',
        'source/history.c',
        'source/theme.c',
        'source/css-colors.c',
        'source/widgets/box.c',
        'source/widgets/container.c',
        'source/widgets/widget.c',
        'source/widgets/textbox.c',
        'source/widgets/listview.c',
        'source/widgets/scrollbar.c',
        'source/xrmoptions.c',
        'source/rofi-types.c',
        'source/xcb.c',
        'source/dialogs/run.c',
        'source/dialogs/ssh.c',
        'source/dialogs/drun.c',
        'source/dialogs/dmenu.c',
        'source/dialogs/combi.c',
        'source/dialogs/window.c',
        'source/dialogs/script.c',
        'source/dialogs/help-keys.c',
        'include/display.h',
        'include/xcb.h',
        'include/xcb-internal.h',
        'include/rofi.h',
        'include/mode.h',
        'include/mode-private.h',
        'include/settings.h',
        'include/keyb.h',
        'include/view.h',
        'include/view-internal.h',
        'include/helper.h',
        'include/helper-theme.h',
        'include/timings.h',
        'include/history.h',
        'include/theme.h',
        'include/rofi-types.h',
        'include/css-colors.h',
        'include/default-theme.h',
        'include/widgets/box.h',
        'include/widgets/container.h',
        'include/widgets/widget.h',
        'include/widgets/widget-internal.h',
        'include/widgets/textbox.h',
        'include/widgets/listview.h',
        'include/widgets/scrollbar.h',
        'include/xrmoptions.h',
        'include/dialogs/ssh.h',
        'include/dialogs/run.h',
        'include/dialogs/drun.h',
        'include/dialogs/dmenu.h',
        'include/dialogs/combi.h',
        'include/dialogs/script.h',
        'include/dialogs/window.h',
        'include/dialogs/dialogs.h',
        'include/dialogs/help-keys.h',
)
theme_lexer_sources = files('lexer/theme-lexer.l')
theme_parser_sources = files('lexer/theme-parser.y')

theme_lexer = flex.process(theme_lexer_sources)
theme_parser = bison.process(theme_parser_sources)
rofi = executable('rofi', rofi_sources + [
        theme_lexer,
        theme_parser,
    ],
    dependencies: deps,
    install: true,
)

subdir('doc')
install_man(
    'doc/rofi.1',
    'doc/rofi-sensible-terminal.1',
    'doc/rofi-theme.5',
)

install_data(
    'themes/Adapta-Nokto.rasi',
    'themes/Arc.rasi',
    'themes/DarkBlue.rasi',
    'themes/Pop-Dark.rasi',
    'themes/Indego.rasi',
    'themes/Monokai.rasi',
    'themes/Paper.rasi',
    'themes/android_notification.rasi',
    'themes/arthur.rasi',
    'themes/blue.rasi',
    'themes/c64.rasi',
    'themes/dmenu.rasi',
    'themes/glue_pro_blue.rasi',
    'themes/gruvbox-dark-hard.rasi',
    'themes/gruvbox-dark-soft.rasi',
    'themes/gruvbox-dark.rasi',
    'themes/gruvbox-light-hard.rasi',
    'themes/gruvbox-light-soft.rasi',
    'themes/gruvbox-light.rasi',
    'themes/lb.rasi',
    'themes/paper-float.rasi',
    'themes/purple.rasi',
    'themes/sidebar.rasi',
    'themes/solarized.rasi',
    'themes/solarized_alternate.rasi',
    install_dir: themedir
)

pkgconfig = import('pkgconfig')
pkgconfig.generate(
    name: 'rofi',
    filebase: 'rofi',
    description: 'Header files for rofi plugins',
    version: meson.project_version(),
    requires_private: [
        'glib-2.0 >= 2.40',
        'gmodule-2.0',
        'cairo',
    ],
)


test('history test', executable('history.test', [
        'test/history-test.c',
    ],
    objects: rofi.extract_objects([
        'source/history.c',
        'config/config.c',
    ]),
    dependencies: deps,
))

test('helper_pidfile test', executable('helper_pidfile.test', [
        'test/helper-pidfile.c',
    ],
    objects: rofi.extract_objects([
        'config/config.c',
        'source/helper.c',
        'source/xrmoptions.c',
        'source/rofi-types.c',
    ]),
    dependencies: deps,
))

test('widget test', executable('widget.test', [
        'test/widget-test.c',
        theme_parser,
        theme_lexer,
    ],
    objects: rofi.extract_objects([
        'source/widgets/widget.c',
        'source/widgets/textbox.c',
        'source/theme.c',
        'source/rofi-types.c',
        'source/css-colors.c',
        'source/helper.c',
        'config/config.c',
    ]),
    dependencies: deps,
))

test('box test', executable('box.test', [
        'test/box-test.c',
        theme_parser,
        theme_lexer,
    ],
    objects: rofi.extract_objects([
        'source/widgets/widget.c',
        'source/widgets/box.c',
        'source/theme.c',
        'source/rofi-types.c',
        'source/css-colors.c',
        'config/config.c',
    ]),
    dependencies: deps,
))

test('scrollbar test', executable('scrollbar.test', [
        'test/scrollbar-test.c',
        theme_parser,
        theme_lexer,
    ],
    objects: rofi.extract_objects([
        'source/widgets/widget.c',
        'source/widgets/scrollbar.c',
        'source/theme.c',
        'source/rofi-types.c',
        'source/css-colors.c',
        'config/config.c',
    ]),
    dependencies: deps,
))

test('textbox test', executable('textbox.test', [
        'test/textbox-test.c',
        theme_parser,
        theme_lexer,
    ],
    objects: rofi.extract_objects([
        'source/widgets/widget.c',
        'source/widgets/textbox.c',
        'source/theme.c',
        'source/rofi-types.c',
        'source/css-colors.c',
        'source/helper.c',
        'config/config.c',
    ]),
    dependencies: deps,
))

test('helper test', executable('helper.test', [
        'test/helper-test.c',
    ],
    objects: rofi.extract_objects([
        'config/config.c',
        'source/helper.c',
        'source/xrmoptions.c',
        'source/rofi-types.c',
    ]),
    dependencies: deps,
))

test('helper_expand test', executable('helper_expand.test', [
        'test/helper-expand.c',
    ],
    objects: rofi.extract_objects([
        'config/config.c',
        'source/helper.c',
        'source/xrmoptions.c',
        'source/rofi-types.c',
    ]),
    dependencies: deps,
))

test('helper_config_cmdline_parser test', executable('helper_config_cmdline_parser.test', [
        'test/helper-config-cmdline-parser.c',
    ],
    objects: rofi.extract_objects([
        'config/config.c',
        'source/helper.c',
        'source/xrmoptions.c',
        'source/rofi-types.c',
    ]),
    dependencies: deps,
))

if check.found()
    deps+= [ check ]

    test('theme_parser test', executable('theme_parser.test', [
            'test/theme-parser-test.c',
            theme_lexer,
            theme_parser,
        ],
        objects: rofi.extract_objects([
            'config/config.c',
            'source/helper.c',
            'source/xrmoptions.c',
            'source/theme.c',
            'source/rofi-types.c',
            'source/css-colors.c',
        ]),
        dependencies: deps,
    ))

    test('mode test', executable('mode.test', [
            'test/mode-test.c',
        ],
        objects: rofi.extract_objects([
            'config/config.c',
            'source/dialogs/help-keys.c',
            'source/helper.c',
            'source/mode.c',
            'source/xrmoptions.c',
            'source/rofi-types.c',
            'source/keyb.c',
        ]),
        dependencies: deps,
    ))
    test('helper_tokenize test', executable('helper_tokenize.test', [
            'test/helper-tokenize.c',
        ],
        objects: rofi.extract_objects([
            'config/config.c',
            'source/helper.c',
            'source/xrmoptions.c',
            'source/rofi-types.c',
        ]),
        dependencies: deps,
    ))

endif


run_target('test-x', command: [ 'test/run_all_tests.sh' ], depends: [ rofi ])

uncrustify = find_program('uncrustify', required: false)
if uncrustify.found()
    run_target('indent',
        command: [
            uncrustify,
            '-c', join_paths(meson.source_root(), 'data', 'uncrustify.cfg'),
            '--replace',
            rofi_sources
        ],
    )
endif

rofi_sources += theme_lexer_sources
rofi_sources += theme_parser_sources

cppcheck = find_program('cppcheck', required: false)
if cppcheck.found()
    run_target('cppcheck',
        command: [
            cppcheck,
            '--std=@0@'.format(get_option('c_std')),
            '--platform=unix64',
            '--enable=all',
            '-Uerror_dialog',
            '--inconclusive',
            '-I@0@'.format(join_paths(meson.source_root(), 'include')),
            rofi_sources
        ],
    )
endif

ohcount = find_program('ohcount', required: false)
if ohcount.found()
    run_target('ohcount',
        command: [
            ohcount,
            rofi_sources
        ],
    )
endif<|MERGE_RESOLUTION|>--- conflicted
+++ resolved
@@ -1,9 +1,5 @@
 project('rofi', 'c',
-<<<<<<< HEAD
     version: '1.4.99-dev',
-=======
-    version: '1.4.2',
->>>>>>> 1ab3e571
     meson_version: '>=0.39.1',
     license: [ 'MIT' ],
     default_options: [
@@ -123,7 +119,6 @@
         'include/mode.h',
         'include/mode-private.h',
         'include/helper.h',
-        'include/rofi-types.h',
     ],
     subdir: meson.project_name(),
 )
@@ -291,6 +286,18 @@
     dependencies: deps,
 ))
 
+test('helper_tokenize test', executable('helper_tokenize.test', [
+        'test/helper-tokenize.c',
+    ],
+    objects: rofi.extract_objects([
+        'config/config.c',
+        'source/helper.c',
+        'source/xrmoptions.c',
+        'source/rofi-types.c',
+    ]),
+    dependencies: deps,
+))
+
 test('widget test', executable('widget.test', [
         'test/widget-test.c',
         theme_parser,
@@ -426,18 +433,6 @@
         ]),
         dependencies: deps,
     ))
-    test('helper_tokenize test', executable('helper_tokenize.test', [
-            'test/helper-tokenize.c',
-        ],
-        objects: rofi.extract_objects([
-            'config/config.c',
-            'source/helper.c',
-            'source/xrmoptions.c',
-            'source/rofi-types.c',
-        ]),
-        dependencies: deps,
-    ))
-
 endif
 
 
