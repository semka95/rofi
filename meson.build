--- conflicted
+++ resolved
@@ -55,11 +55,7 @@
 gwxcb = subproject('xcb')
 # XCB stuff
 deps += [
-<<<<<<< HEAD
-    subproject('libgwater-xcb').get_variable('libgwater_xcb'),
-=======
     gwxcb.get_variable('libgwater_xcb'),
->>>>>>> e4e59b99
     dependency('xcb-aux'),
     dependency('xcb-xkb'),
     dependency('xkbcommon-x11'),
