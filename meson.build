--- conflicted
+++ resolved
@@ -1,9 +1,5 @@
 project('rofi', 'c',
-<<<<<<< HEAD
-    version: '1.6.1-wayland',
-=======
-    version: '1.6.1-dev',
->>>>>>> 1a1dc728
+    version: '1.6.1-wayland-dev',
     meson_version: '>=0.47.0',
     license: [ 'MIT' ],
     default_options: [
@@ -75,10 +71,6 @@
     dependency('libstartup-notification-1.0'),
 ]
 
-<<<<<<< HEAD
-libgif = c_compiler.find_library('libgif', required: false)
-deps += [ libgif ]
-
 wayland_client = dependency('wayland-client', required: get_option('wayland'))
 wayland_protocols = dependency('wayland-protocols', required: get_option('wayland'))
 wayland_cursor = dependency('wayland-cursor', required: get_option('wayland'))
@@ -86,11 +78,9 @@
     deps += wayland_client
     deps += wayland_protocols
     deps += wayland_cursor
-    deps += subproject('libgwater-wayland').get_variable('libgwater_wayland')
+    deps += libgwater.get_variable('libgwater_wayland')
 endif
 
-=======
->>>>>>> 1a1dc728
 check = dependency('check', version: '>= 0.11.0', required: get_option('check'))
 
 header_conf = configuration_data()
